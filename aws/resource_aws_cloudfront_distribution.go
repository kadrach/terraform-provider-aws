package aws

import (
	"fmt"
	"log"
	"time"

	"github.com/aws/aws-sdk-go/aws"
	"github.com/aws/aws-sdk-go/aws/awserr"
	"github.com/aws/aws-sdk-go/service/cloudfront"
	"github.com/hashicorp/terraform/helper/resource"
	"github.com/hashicorp/terraform/helper/schema"
	"github.com/hashicorp/terraform/helper/validation"
)

func resourceAwsCloudFrontDistribution() *schema.Resource {
	return &schema.Resource{
		Create: resourceAwsCloudFrontDistributionCreate,
		Read:   resourceAwsCloudFrontDistributionRead,
		Update: resourceAwsCloudFrontDistributionUpdate,
		Delete: resourceAwsCloudFrontDistributionDelete,
		Importer: &schema.ResourceImporter{
			State: resourceAwsCloudFrontDistributionImport,
		},

		Schema: map[string]*schema.Schema{
			"arn": {
				Type:     schema.TypeString,
				Computed: true,
			},
			"aliases": {
				Type:     schema.TypeSet,
				Optional: true,
				Elem:     &schema.Schema{Type: schema.TypeString},
				Set:      aliasesHash,
			},
			"cache_behavior": {
				Type:     schema.TypeSet,
				Optional: true,
				Removed:  "Use `ordered_cache_behavior` configuration block(s) instead",
				Elem: &schema.Resource{
					Schema: map[string]*schema.Schema{
						"allowed_methods": {
							Type:     schema.TypeList,
							Required: true,
							Elem:     &schema.Schema{Type: schema.TypeString},
						},
						"cached_methods": {
							Type:     schema.TypeList,
							Required: true,
							Elem:     &schema.Schema{Type: schema.TypeString},
						},
						"compress": {
							Type:     schema.TypeBool,
							Optional: true,
							Default:  false,
						},
						"default_ttl": {
							Type:     schema.TypeInt,
							Optional: true,
							Default:  86400,
						},
						"field_level_encryption_id": {
							Type:     schema.TypeString,
							Optional: true,
						},
						"forwarded_values": {
							Type:     schema.TypeSet,
							Required: true,
							MaxItems: 1,
							Elem: &schema.Resource{
								Schema: map[string]*schema.Schema{
									"cookies": {
										Type:     schema.TypeSet,
										Required: true,
										MaxItems: 1,
										Elem: &schema.Resource{
											Schema: map[string]*schema.Schema{
												"forward": {
													Type:     schema.TypeString,
													Required: true,
												},
												"whitelisted_names": {
													Type:     schema.TypeList,
													Optional: true,
													Elem:     &schema.Schema{Type: schema.TypeString},
												},
											},
										},
									},
									"headers": {
										Type:     schema.TypeList,
										Optional: true,
										Elem:     &schema.Schema{Type: schema.TypeString},
									},
									"query_string": {
										Type:     schema.TypeBool,
										Required: true,
									},
									"query_string_cache_keys": {
										Type:     schema.TypeList,
										Optional: true,
										Elem:     &schema.Schema{Type: schema.TypeString},
									},
								},
							},
						},
						"lambda_function_association": {
							Type:     schema.TypeSet,
							Optional: true,
							MaxItems: 4,
							Elem: &schema.Resource{
								Schema: map[string]*schema.Schema{
									"event_type": {
										Type:     schema.TypeString,
										Required: true,
									},
									"lambda_arn": {
										Type:     schema.TypeString,
										Required: true,
									},
									"include_body": {
										Type:     schema.TypeBool,
										Optional: true,
										Default:  false,
									},
								},
							},
						},
						"max_ttl": {
							Type:     schema.TypeInt,
							Optional: true,
							Default:  31536000,
						},
						"min_ttl": {
							Type:     schema.TypeInt,
							Optional: true,
							Default:  0,
						},
						"path_pattern": {
							Type:     schema.TypeString,
							Required: true,
						},
						"smooth_streaming": {
							Type:     schema.TypeBool,
							Optional: true,
						},
						"target_origin_id": {
							Type:     schema.TypeString,
							Required: true,
						},
						"trusted_signers": {
							Type:     schema.TypeList,
							Optional: true,
							Elem:     &schema.Schema{Type: schema.TypeString},
						},
						"viewer_protocol_policy": {
							Type:     schema.TypeString,
							Required: true,
						},
					},
				},
			},
			"ordered_cache_behavior": {
				Type:     schema.TypeList,
				Optional: true,
				Elem: &schema.Resource{
					Schema: map[string]*schema.Schema{
						"allowed_methods": {
							Type:     schema.TypeSet,
							Required: true,
							Elem:     &schema.Schema{Type: schema.TypeString},
						},
						"cached_methods": {
							Type:     schema.TypeSet,
							Required: true,
							Elem:     &schema.Schema{Type: schema.TypeString},
						},
						"compress": {
							Type:     schema.TypeBool,
							Optional: true,
							Default:  false,
						},
						"default_ttl": {
							Type:     schema.TypeInt,
							Optional: true,
							Default:  86400,
						},
						"field_level_encryption_id": {
							Type:     schema.TypeString,
							Optional: true,
						},
						"forwarded_values": {
							Type:     schema.TypeList,
							Required: true,
							MaxItems: 1,
							Elem: &schema.Resource{
								Schema: map[string]*schema.Schema{
									"cookies": {
										Type:     schema.TypeList,
										Required: true,
										MaxItems: 1,
										Elem: &schema.Resource{
											Schema: map[string]*schema.Schema{
												"forward": {
													Type:     schema.TypeString,
													Required: true,
												},
												"whitelisted_names": {
													Type:     schema.TypeList,
													Optional: true,
													Elem:     &schema.Schema{Type: schema.TypeString},
												},
											},
										},
									},
									"headers": {
										Type:     schema.TypeList,
										Optional: true,
										Elem:     &schema.Schema{Type: schema.TypeString},
									},
									"query_string": {
										Type:     schema.TypeBool,
										Required: true,
									},
									"query_string_cache_keys": {
										Type:     schema.TypeList,
										Optional: true,
										Elem:     &schema.Schema{Type: schema.TypeString},
									},
								},
							},
						},
						"lambda_function_association": {
							Type:     schema.TypeSet,
							Optional: true,
							MaxItems: 4,
							Elem: &schema.Resource{
								Schema: map[string]*schema.Schema{
									"event_type": {
										Type:     schema.TypeString,
										Required: true,
									},
									"lambda_arn": {
										Type:     schema.TypeString,
										Required: true,
									},
									"include_body": {
										Type:     schema.TypeBool,
										Optional: true,
										Default:  false,
									},
								},
							},
							Set: lambdaFunctionAssociationHash,
						},
						"max_ttl": {
							Type:     schema.TypeInt,
							Optional: true,
							Default:  31536000,
						},
						"min_ttl": {
							Type:     schema.TypeInt,
							Optional: true,
							Default:  0,
						},
						"path_pattern": {
							Type:     schema.TypeString,
							Required: true,
						},
						"smooth_streaming": {
							Type:     schema.TypeBool,
							Optional: true,
						},
						"target_origin_id": {
							Type:     schema.TypeString,
							Required: true,
						},
						"trusted_signers": {
							Type:     schema.TypeList,
							Optional: true,
							Elem:     &schema.Schema{Type: schema.TypeString},
						},
						"viewer_protocol_policy": {
							Type:     schema.TypeString,
							Required: true,
						},
					},
				},
			},
			"comment": {
				Type:     schema.TypeString,
				Optional: true,
			},
			"custom_error_response": {
				Type:     schema.TypeSet,
				Optional: true,
				Set:      customErrorResponseHash,
				Elem: &schema.Resource{
					Schema: map[string]*schema.Schema{
						"error_caching_min_ttl": {
							Type:     schema.TypeInt,
							Optional: true,
						},
						"error_code": {
							Type:     schema.TypeInt,
							Required: true,
						},
						"response_code": {
							Type:     schema.TypeInt,
							Optional: true,
						},
						"response_page_path": {
							Type:     schema.TypeString,
							Optional: true,
						},
					},
				},
			},
			"default_cache_behavior": {
				Type:     schema.TypeList,
				Required: true,
				MaxItems: 1,
				Elem: &schema.Resource{
					Schema: map[string]*schema.Schema{
						"allowed_methods": {
							Type:     schema.TypeSet,
							Required: true,
							Elem:     &schema.Schema{Type: schema.TypeString},
						},
						"cached_methods": {
							Type:     schema.TypeSet,
							Required: true,
							Elem:     &schema.Schema{Type: schema.TypeString},
						},
						"compress": {
							Type:     schema.TypeBool,
							Optional: true,
							Default:  false,
						},
						"default_ttl": {
							Type:     schema.TypeInt,
							Optional: true,
							Default:  86400,
						},
						"field_level_encryption_id": {
							Type:     schema.TypeString,
							Optional: true,
						},
						"forwarded_values": {
							Type:     schema.TypeList,
							Required: true,
							MaxItems: 1,
							Elem: &schema.Resource{
								Schema: map[string]*schema.Schema{
									"cookies": {
										Type:     schema.TypeList,
										Required: true,
										MaxItems: 1,
										Elem: &schema.Resource{
											Schema: map[string]*schema.Schema{
												"forward": {
													Type:     schema.TypeString,
													Required: true,
												},
												"whitelisted_names": {
													Type:     schema.TypeList,
													Optional: true,
													Elem:     &schema.Schema{Type: schema.TypeString},
												},
											},
										},
									},
									"headers": {
										Type:     schema.TypeList,
										Optional: true,
										Elem:     &schema.Schema{Type: schema.TypeString},
									},
									"query_string": {
										Type:     schema.TypeBool,
										Required: true,
									},
									"query_string_cache_keys": {
										Type:     schema.TypeList,
										Optional: true,
										Elem:     &schema.Schema{Type: schema.TypeString},
									},
								},
							},
						},
						"lambda_function_association": {
							Type:     schema.TypeSet,
							Optional: true,
							MaxItems: 4,
							Elem: &schema.Resource{
								Schema: map[string]*schema.Schema{
									"event_type": {
										Type:     schema.TypeString,
										Required: true,
									},
									"lambda_arn": {
										Type:     schema.TypeString,
										Required: true,
									},
									"include_body": {
										Type:     schema.TypeBool,
										Optional: true,
										Default:  false,
									},
								},
							},
							Set: lambdaFunctionAssociationHash,
						},
						"max_ttl": {
							Type:     schema.TypeInt,
							Optional: true,
							Default:  31536000,
						},
						"min_ttl": {
							Type:     schema.TypeInt,
							Optional: true,
							Default:  0,
						},
						"smooth_streaming": {
							Type:     schema.TypeBool,
							Optional: true,
						},
						"target_origin_id": {
							Type:     schema.TypeString,
							Required: true,
						},
						"trusted_signers": {
							Type:     schema.TypeList,
							Optional: true,
							Elem:     &schema.Schema{Type: schema.TypeString},
						},
						"viewer_protocol_policy": {
							Type:     schema.TypeString,
							Required: true,
						},
					},
				},
			},
			"default_root_object": {
				Type:     schema.TypeString,
				Optional: true,
			},
			"enabled": {
				Type:     schema.TypeBool,
				Required: true,
			},
			"http_version": {
				Type:         schema.TypeString,
				Optional:     true,
				Default:      "http2",
				ValidateFunc: validation.StringInSlice([]string{"http1.1", "http2"}, false),
			},
			"logging_config": {
				Type:     schema.TypeList,
				Optional: true,
				MaxItems: 1,
				Elem: &schema.Resource{
					Schema: map[string]*schema.Schema{
						"bucket": {
							Type:     schema.TypeString,
							Required: true,
						},
						"include_cookies": {
							Type:     schema.TypeBool,
							Optional: true,
							Default:  false,
						},
						"prefix": {
							Type:     schema.TypeString,
							Optional: true,
							Default:  "",
						},
					},
				},
			},
			"origin_group": {
				Type:     schema.TypeSet,
				Optional: true,
				Set:      originGroupHash,
				Elem: &schema.Resource{
					Schema: map[string]*schema.Schema{
						"origin_id": {
							Type:         schema.TypeString,
							Required:     true,
							ValidateFunc: validation.NoZeroValues,
						},
						"failover_criteria": {
							Type:     schema.TypeSet,
							Required: true,
							Set:      failoverCriteriaHash,
							Elem: &schema.Resource{
								Schema: map[string]*schema.Schema{
									"status_codes": {
										Type:     schema.TypeList,
										Required: true,
										Elem:     &schema.Schema{Type: schema.TypeInt},
									},
								},
							},
						},
						"members": {
							Type:     schema.TypeSet,
							Required: true,
							Set:      membersHash,
							Elem: &schema.Resource{
								Schema: map[string]*schema.Schema{
									"ordered_origin_group_member": {
										Type:     schema.TypeList,
										Required: true,
										MinItems: 2,
										Elem: &schema.Resource{
											Schema: map[string]*schema.Schema{
												"origin_id": {
													Type:     schema.TypeString,
													Required: true,
												},
											},
										},
									},
								},
							},
						},
					},
				},
			},
			"origin": {
				Type:     schema.TypeSet,
				Required: true,
				Set:      originHash,
				Elem: &schema.Resource{
					Schema: map[string]*schema.Schema{
						"custom_origin_config": {
							Type:     schema.TypeList,
							Optional: true,
							MaxItems: 1,
							Elem: &schema.Resource{
								Schema: map[string]*schema.Schema{
									"http_port": {
										Type:     schema.TypeInt,
										Required: true,
									},
									"https_port": {
										Type:     schema.TypeInt,
										Required: true,
									},
									"origin_keepalive_timeout": {
										Type:     schema.TypeInt,
										Optional: true,
										Default:  5,
									},
									"origin_read_timeout": {
										Type:     schema.TypeInt,
										Optional: true,
										Default:  30,
									},
									"origin_protocol_policy": {
										Type:     schema.TypeString,
										Required: true,
									},
									"origin_ssl_protocols": {
										Type:     schema.TypeSet,
										Required: true,
										Elem:     &schema.Schema{Type: schema.TypeString},
									},
								},
							},
						},
						"domain_name": {
							Type:         schema.TypeString,
							Required:     true,
							ValidateFunc: validation.NoZeroValues,
						},
						"custom_header": {
							Type:     schema.TypeSet,
							Optional: true,
							Set:      originCustomHeaderHash,
							Elem: &schema.Resource{
								Schema: map[string]*schema.Schema{
									"name": {
										Type:     schema.TypeString,
										Required: true,
									},
									"value": {
										Type:     schema.TypeString,
										Required: true,
									},
								},
							},
						},
						"origin_id": {
							Type:         schema.TypeString,
							Required:     true,
							ValidateFunc: validation.NoZeroValues,
						},
						"origin_path": {
							Type:     schema.TypeString,
							Optional: true,
						},
						"s3_origin_config": {
							Type:     schema.TypeList,
							Optional: true,
							MaxItems: 1,
							Elem: &schema.Resource{
								Schema: map[string]*schema.Schema{
									"origin_access_identity": {
										Type:     schema.TypeString,
										Required: true,
									},
								},
							},
						},
					},
				},
			},
			"price_class": {
				Type:     schema.TypeString,
				Optional: true,
				Default:  "PriceClass_All",
			},
			"restrictions": {
				Type:     schema.TypeList,
				Required: true,
				MaxItems: 1,
				Elem: &schema.Resource{
					Schema: map[string]*schema.Schema{
						"geo_restriction": {
							Type:     schema.TypeList,
							Required: true,
							MaxItems: 1,
							Elem: &schema.Resource{
								Schema: map[string]*schema.Schema{
									"locations": {
										Type:     schema.TypeSet,
										Optional: true,
										Elem:     &schema.Schema{Type: schema.TypeString},
									},
									"restriction_type": {
										Type:     schema.TypeString,
										Required: true,
									},
								},
							},
						},
					},
				},
			},
			"viewer_certificate": {
				Type:     schema.TypeList,
				Required: true,
				MaxItems: 1,
				Elem: &schema.Resource{
					Schema: map[string]*schema.Schema{
						"acm_certificate_arn": {
							Type:     schema.TypeString,
							Optional: true,
						},
						"cloudfront_default_certificate": {
							Type:     schema.TypeBool,
							Optional: true,
						},
						"iam_certificate_id": {
							Type:     schema.TypeString,
							Optional: true,
						},
						"minimum_protocol_version": {
							Type:     schema.TypeString,
							Optional: true,
							Default:  "TLSv1",
						},
						"ssl_support_method": {
							Type:     schema.TypeString,
							Optional: true,
						},
					},
				},
			},
			"web_acl_id": {
				Type:     schema.TypeString,
				Optional: true,
			},
			"caller_reference": {
				Type:     schema.TypeString,
				Computed: true,
			},
			"status": {
				Type:     schema.TypeString,
				Computed: true,
			},
			"active_trusted_signers": {
				Type:     schema.TypeMap,
				Computed: true,
			},
			"domain_name": {
				Type:     schema.TypeString,
				Computed: true,
			},
			"last_modified_time": {
				Type:     schema.TypeString,
				Computed: true,
			},
			"in_progress_validation_batches": {
				Type:     schema.TypeInt,
				Computed: true,
			},
			"etag": {
				Type:     schema.TypeString,
				Computed: true,
			},
			"hosted_zone_id": {
				Type:     schema.TypeString,
				Computed: true,
			},
			// retain_on_delete is a non-API attribute that may help facilitate speedy
			// deletion of a resoruce. It's mainly here for testing purposes, so
			// enable at your own risk.
			"retain_on_delete": {
				Type:     schema.TypeBool,
				Optional: true,
				Default:  false,
			},
			"is_ipv6_enabled": {
				Type:     schema.TypeBool,
				Optional: true,
				Default:  false,
			},

			"tags": tagsSchema(),
		},
	}
}

func resourceAwsCloudFrontDistributionCreate(d *schema.ResourceData, meta interface{}) error {
	conn := meta.(*AWSClient).cloudfrontconn

	params := &cloudfront.CreateDistributionWithTagsInput{
		DistributionConfigWithTags: &cloudfront.DistributionConfigWithTags{
			DistributionConfig: expandDistributionConfig(d),
			Tags:               tagsFromMapCloudFront(d.Get("tags").(map[string]interface{})),
		},
	}

	var resp *cloudfront.CreateDistributionWithTagsOutput
	// Handle eventual consistency issues
	err := resource.Retry(1*time.Minute, func() *resource.RetryError {
		var err error
		resp, err = conn.CreateDistributionWithTags(params)

<<<<<<< HEAD
=======
		// ACM and IAM certificate eventual consistency
		// InvalidViewerCertificate: The specified SSL certificate doesn't exist, isn't in us-east-1 region, isn't valid, or doesn't include a valid certificate chain.
		if isAWSErr(err, cloudfront.ErrCodeInvalidViewerCertificate, "") {
			return resource.RetryableError(err)
		}

>>>>>>> ca888e3b
		if err != nil {
			return resource.NonRetryableError(err)
		}

		return nil
	})

	// Propagate AWS Go SDK retried error, if any
	if isResourceTimeoutError(err) {
		resp, err = conn.CreateDistributionWithTags(params)
	}

	if err != nil {
		return fmt.Errorf("error creating CloudFront Distribution: %s", err)
	}

	d.SetId(*resp.Distribution.Id)

	log.Printf("[DEBUG] Waiting until CloudFront Distribution (%s) is deployed", d.Id())
	if err := resourceAwsCloudFrontDistributionWaitUntilDeployed(d.Id(), meta); err != nil {
		return fmt.Errorf("error waiting until CloudFront Distribution (%s) is deployed: %s", d.Id(), err)
	}

	return resourceAwsCloudFrontDistributionRead(d, meta)
}

func resourceAwsCloudFrontDistributionRead(d *schema.ResourceData, meta interface{}) error {
	conn := meta.(*AWSClient).cloudfrontconn
	params := &cloudfront.GetDistributionInput{
		Id: aws.String(d.Id()),
	}

	resp, err := conn.GetDistribution(params)
	if err != nil {
		if errcode, ok := err.(awserr.Error); ok && errcode.Code() == "NoSuchDistribution" {
			log.Printf("[WARN] No Distribution found: %s", d.Id())
			d.SetId("")
			return nil
		}

		return err
	}

	// Update attributes from DistributionConfig
	err = flattenDistributionConfig(d, resp.Distribution.DistributionConfig)
	if err != nil {
		return err
	}
	// Update other attributes outside of DistributionConfig
	err = d.Set("active_trusted_signers", flattenActiveTrustedSigners(resp.Distribution.ActiveTrustedSigners))
	if err != nil {
		return err
	}
	d.Set("status", resp.Distribution.Status)
	d.Set("domain_name", resp.Distribution.DomainName)
	d.Set("last_modified_time", aws.String(resp.Distribution.LastModifiedTime.String()))
	d.Set("in_progress_validation_batches", resp.Distribution.InProgressInvalidationBatches)
	d.Set("etag", resp.ETag)
	d.Set("arn", resp.Distribution.ARN)

	tagResp, err := conn.ListTagsForResource(&cloudfront.ListTagsForResourceInput{
		Resource: aws.String(d.Get("arn").(string)),
	})

	if err != nil {
		return fmt.Errorf(
			"Error retrieving EC2 tags for CloudFront Distribution %q (ARN: %q): %s",
			d.Id(), d.Get("arn").(string), err)
	}

	if err := d.Set("tags", tagsToMapCloudFront(tagResp.Tags)); err != nil {
		return err
	}

	return nil
}

func resourceAwsCloudFrontDistributionUpdate(d *schema.ResourceData, meta interface{}) error {
	conn := meta.(*AWSClient).cloudfrontconn
	params := &cloudfront.UpdateDistributionInput{
		Id:                 aws.String(d.Id()),
		DistributionConfig: expandDistributionConfig(d),
		IfMatch:            aws.String(d.Get("etag").(string)),
	}

	// Handle eventual consistency issues
	err := resource.Retry(1*time.Minute, func() *resource.RetryError {
		_, err := conn.UpdateDistribution(params)

		// ACM and IAM certificate eventual consistency
		// InvalidViewerCertificate: The specified SSL certificate doesn't exist, isn't in us-east-1 region, isn't valid, or doesn't include a valid certificate chain.
		if isAWSErr(err, cloudfront.ErrCodeInvalidViewerCertificate, "") {
			return resource.RetryableError(err)
		}

		if err != nil {
			return resource.NonRetryableError(err)
		}

		return nil
	})

	// Propagate AWS Go SDK retried error, if any
	if isResourceTimeoutError(err) {
		_, err = conn.UpdateDistribution(params)
	}

	if err != nil {
		return fmt.Errorf("error updating CloudFront Distribution (%s): %s", d.Id(), err)
	}

	log.Printf("[DEBUG] Waiting until CloudFront Distribution (%s) is deployed", d.Id())
	if err := resourceAwsCloudFrontDistributionWaitUntilDeployed(d.Id(), meta); err != nil {
		return fmt.Errorf("error waiting until CloudFront Distribution (%s) is deployed: %s", d.Id(), err)
	}

	if err := setTagsCloudFront(conn, d, d.Get("arn").(string)); err != nil {
		return err
	}

	return resourceAwsCloudFrontDistributionRead(d, meta)
}

func resourceAwsCloudFrontDistributionDelete(d *schema.ResourceData, meta interface{}) error {
	conn := meta.(*AWSClient).cloudfrontconn

	if d.Get("retain_on_delete").(bool) {
		log.Printf("[WARN] Removing CloudFront Distribution ID %q with `retain_on_delete` set. Please delete this distribution manually.", d.Id())
		return nil
	}

	deleteDistributionInput := &cloudfront.DeleteDistributionInput{
		Id:      aws.String(d.Id()),
		IfMatch: aws.String(d.Get("etag").(string)),
	}

	log.Printf("[DEBUG] Deleting CloudFront Distribution: %s", d.Id())
	_, err := conn.DeleteDistribution(deleteDistributionInput)

	if err == nil || isAWSErr(err, cloudfront.ErrCodeNoSuchDistribution, "") {
		return nil
	}

	// Refresh our ETag if it is out of date and attempt deletion again.
	if isAWSErr(err, cloudfront.ErrCodeInvalidIfMatchVersion, "") {
		getDistributionInput := &cloudfront.GetDistributionInput{
			Id: aws.String(d.Id()),
		}
		var getDistributionOutput *cloudfront.GetDistributionOutput

		log.Printf("[DEBUG] Refreshing CloudFront Distribution (%s) ETag", d.Id())
		getDistributionOutput, err = conn.GetDistribution(getDistributionInput)

		if err != nil {
			return fmt.Errorf("error refreshing CloudFront Distribution (%s) ETag: %s", d.Id(), err)
		}

		if getDistributionOutput == nil {
			return fmt.Errorf("error refreshing CloudFront Distribution (%s) ETag: empty response", d.Id())
		}

		deleteDistributionInput.IfMatch = getDistributionOutput.ETag

		_, err = conn.DeleteDistribution(deleteDistributionInput)
	}

	// Disable distribution if it is not yet disabled and attempt deletion again.
	// Here we update via the deployed configuration to ensure we are not submitting an out of date
	// configuration from the Terraform configuration, should other changes have occurred manually.
	if isAWSErr(err, cloudfront.ErrCodeDistributionNotDisabled, "") {
		getDistributionInput := &cloudfront.GetDistributionInput{
			Id: aws.String(d.Id()),
		}
		var getDistributionOutput *cloudfront.GetDistributionOutput

		log.Printf("[DEBUG] Refreshing CloudFront Distribution (%s) to disable", d.Id())
		getDistributionOutput, err = conn.GetDistribution(getDistributionInput)

		if err != nil {
			return fmt.Errorf("error refreshing CloudFront Distribution (%s) to disable: %s", d.Id(), err)
		}

		if getDistributionOutput == nil || getDistributionOutput.Distribution == nil {
			return fmt.Errorf("error refreshing CloudFront Distribution (%s) to disable: empty response", d.Id())
		}

		updateDistributionInput := &cloudfront.UpdateDistributionInput{
			DistributionConfig: getDistributionOutput.Distribution.DistributionConfig,
			Id:                 deleteDistributionInput.Id,
			IfMatch:            getDistributionOutput.ETag,
		}
		updateDistributionInput.DistributionConfig.Enabled = aws.Bool(false)
		var updateDistributionOutput *cloudfront.UpdateDistributionOutput

		log.Printf("[DEBUG] Disabling CloudFront Distribution: %s", d.Id())
		updateDistributionOutput, err = conn.UpdateDistribution(updateDistributionInput)

		if err != nil {
			return fmt.Errorf("error disabling CloudFront Distribution (%s): %s", d.Id(), err)
		}

		log.Printf("[DEBUG] Waiting until CloudFront Distribution (%s) is deployed", d.Id())
		if err := resourceAwsCloudFrontDistributionWaitUntilDeployed(d.Id(), meta); err != nil {
			return fmt.Errorf("error waiting until CloudFront Distribution (%s) is deployed: %s", d.Id(), err)
		}

		deleteDistributionInput.IfMatch = updateDistributionOutput.ETag

		_, err = conn.DeleteDistribution(deleteDistributionInput)

		// CloudFront has eventual consistency issues even for "deployed" state.
		// Occasionally the DeleteDistribution call will return this error as well, in which retries will succeed:
		//   * PreconditionFailed: The request failed because it didn't meet the preconditions in one or more request-header fields
		if isAWSErr(err, cloudfront.ErrCodeDistributionNotDisabled, "") || isAWSErr(err, cloudfront.ErrCodePreconditionFailed, "") {
			err = resource.Retry(2*time.Minute, func() *resource.RetryError {
				_, err := conn.DeleteDistribution(deleteDistributionInput)

				if isAWSErr(err, cloudfront.ErrCodeDistributionNotDisabled, "") {
					return resource.RetryableError(err)
				}

				if isAWSErr(err, cloudfront.ErrCodeNoSuchDistribution, "") {
					return nil
				}

				if isAWSErr(err, cloudfront.ErrCodePreconditionFailed, "") {
					return resource.RetryableError(err)
				}

				if err != nil {
					return resource.NonRetryableError(err)
				}

				return nil
			})

			// Propagate AWS Go SDK retried error, if any
			if isResourceTimeoutError(err) {
				_, err = conn.DeleteDistribution(deleteDistributionInput)
			}
		}
	}

	if isAWSErr(err, cloudfront.ErrCodeNoSuchDistribution, "") {
		return nil
	}

	if err != nil {
		return fmt.Errorf("CloudFront Distribution %s cannot be deleted: %s", d.Id(), err)
	}

	return nil
}

// resourceAwsCloudFrontWebDistributionWaitUntilDeployed blocks until the
// distribution is deployed. It currently takes exactly 15 minutes to deploy
// but that might change in the future.
func resourceAwsCloudFrontDistributionWaitUntilDeployed(id string, meta interface{}) error {
	stateConf := &resource.StateChangeConf{
		Pending:    []string{"InProgress"},
		Target:     []string{"Deployed"},
		Refresh:    resourceAwsCloudFrontWebDistributionStateRefreshFunc(id, meta),
		Timeout:    70 * time.Minute,
		MinTimeout: 15 * time.Second,
		Delay:      1 * time.Minute,
	}

	_, err := stateConf.WaitForState()
	return err
}

// The refresh function for resourceAwsCloudFrontWebDistributionWaitUntilDeployed.
func resourceAwsCloudFrontWebDistributionStateRefreshFunc(id string, meta interface{}) resource.StateRefreshFunc {
	return func() (interface{}, string, error) {
		conn := meta.(*AWSClient).cloudfrontconn
		params := &cloudfront.GetDistributionInput{
			Id: aws.String(id),
		}

		resp, err := conn.GetDistribution(params)
		if err != nil {
			log.Printf("[WARN] Error retrieving CloudFront Distribution %q details: %s", id, err)
			return nil, "", err
		}

		if resp == nil {
			return nil, "", nil
		}

		return resp.Distribution, *resp.Distribution.Status, nil
	}
}<|MERGE_RESOLUTION|>--- conflicted
+++ resolved
@@ -750,15 +750,12 @@
 		var err error
 		resp, err = conn.CreateDistributionWithTags(params)
 
-<<<<<<< HEAD
-=======
 		// ACM and IAM certificate eventual consistency
 		// InvalidViewerCertificate: The specified SSL certificate doesn't exist, isn't in us-east-1 region, isn't valid, or doesn't include a valid certificate chain.
 		if isAWSErr(err, cloudfront.ErrCodeInvalidViewerCertificate, "") {
 			return resource.RetryableError(err)
 		}
 
->>>>>>> ca888e3b
 		if err != nil {
 			return resource.NonRetryableError(err)
 		}
