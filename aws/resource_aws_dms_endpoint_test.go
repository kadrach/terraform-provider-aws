package aws

import (
	"fmt"
	"testing"

	"github.com/aws/aws-sdk-go/aws"
	dms "github.com/aws/aws-sdk-go/service/databasemigrationservice"
	"github.com/hashicorp/terraform-plugin-sdk/helper/acctest"
	"github.com/hashicorp/terraform-plugin-sdk/helper/resource"
	"github.com/hashicorp/terraform-plugin-sdk/terraform"
)

func TestAccAwsDmsEndpoint_Basic(t *testing.T) {
	resourceName := "aws_dms_endpoint.dms_endpoint"
	randId := acctest.RandString(8) + "-basic"

	resource.ParallelTest(t, resource.TestCase{
		PreCheck:     func() { testAccPreCheck(t) },
		Providers:    testAccProviders,
		CheckDestroy: dmsEndpointDestroy,
		Steps: []resource.TestStep{
			{
				Config: dmsEndpointBasicConfig(randId),
				Check: resource.ComposeTestCheckFunc(
					checkDmsEndpointExists(resourceName),
					resource.TestCheckResourceAttrSet(resourceName, "endpoint_arn"),
				),
			},
			{
				ResourceName:            resourceName,
				ImportState:             true,
				ImportStateVerify:       true,
				ImportStateVerifyIgnore: []string{"password"},
			},
			{
				Config: dmsEndpointBasicConfigUpdate(randId),
				Check: resource.ComposeTestCheckFunc(
					checkDmsEndpointExists(resourceName),
					resource.TestCheckResourceAttr(resourceName, "database_name", "tf-test-dms-db-updated"),
					resource.TestCheckResourceAttr(resourceName, "extra_connection_attributes", "extra"),
					resource.TestCheckResourceAttr(resourceName, "password", "tftestupdate"),
					resource.TestCheckResourceAttr(resourceName, "port", "3303"),
					resource.TestCheckResourceAttr(resourceName, "ssl_mode", "none"),
					resource.TestCheckResourceAttr(resourceName, "server_name", "tftestupdate"),
					resource.TestCheckResourceAttr(resourceName, "username", "tftestupdate"),
				),
			},
		},
	})
}

func TestAccAwsDmsEndpoint_S3(t *testing.T) {
	resourceName := "aws_dms_endpoint.dms_endpoint"
	randId := acctest.RandString(8) + "-s3"

	resource.ParallelTest(t, resource.TestCase{
		PreCheck:     func() { testAccPreCheck(t) },
		Providers:    testAccProviders,
		CheckDestroy: dmsEndpointDestroy,
		Steps: []resource.TestStep{
			{
				Config: dmsEndpointS3Config(randId),
				Check: resource.ComposeTestCheckFunc(
					checkDmsEndpointExists(resourceName),
					resource.TestCheckResourceAttr(resourceName, "s3_settings.#", "1"),
					resource.TestCheckResourceAttr(resourceName, "s3_settings.0.external_table_definition", ""),
					resource.TestCheckResourceAttr(resourceName, "s3_settings.0.csv_row_delimiter", "\\n"),
					resource.TestCheckResourceAttr(resourceName, "s3_settings.0.csv_delimiter", ","),
					resource.TestCheckResourceAttr(resourceName, "s3_settings.0.bucket_folder", ""),
					resource.TestCheckResourceAttr(resourceName, "s3_settings.0.bucket_name", "bucket_name"),
					resource.TestCheckResourceAttr(resourceName, "s3_settings.0.compression_type", "NONE"),
				),
			},
			{
				ResourceName:            resourceName,
				ImportState:             true,
				ImportStateVerify:       true,
				ImportStateVerifyIgnore: []string{"password"},
			},
			{
				Config: dmsEndpointS3ConfigUpdate(randId),
				Check: resource.ComposeTestCheckFunc(
					checkDmsEndpointExists(resourceName),
					resource.TestCheckResourceAttr(resourceName, "extra_connection_attributes", "key=value;"),
					resource.TestCheckResourceAttr(resourceName, "s3_settings.#", "1"),
					resource.TestCheckResourceAttr(resourceName, "s3_settings.0.external_table_definition", "new-external_table_definition"),
					resource.TestCheckResourceAttr(resourceName, "s3_settings.0.csv_row_delimiter", "\\r"),
					resource.TestCheckResourceAttr(resourceName, "s3_settings.0.csv_delimiter", "."),
					resource.TestCheckResourceAttr(resourceName, "s3_settings.0.bucket_folder", "new-bucket_folder"),
					resource.TestCheckResourceAttr(resourceName, "s3_settings.0.bucket_name", "new-bucket_name"),
					resource.TestCheckResourceAttr(resourceName, "s3_settings.0.compression_type", "GZIP"),
				),
			},
		},
	})
}

func TestAccAwsDmsEndpoint_Elasticsearch(t *testing.T) {
	resourceName := "aws_dms_endpoint.dms_endpoint"
	randId := acctest.RandString(8) + "-elasticsearch"

	resource.ParallelTest(t, resource.TestCase{
		PreCheck:     func() { testAccPreCheck(t) },
		Providers:    testAccProviders,
		CheckDestroy: dmsEndpointDestroy,
		Steps: []resource.TestStep{
			{
				Config: dmsEndpointElasticsearchConfig(randId),
				Check: resource.ComposeTestCheckFunc(
					checkDmsEndpointExists(resourceName),
					resource.TestCheckResourceAttr(resourceName, "elasticsearch_settings.#", "1"),
					resource.TestCheckResourceAttr(resourceName, "elasticsearch_settings.0.endpoint_uri", "search-estest.us-west-2.es.amazonaws.com"),
					resource.TestCheckResourceAttr(resourceName, "elasticsearch_settings.0.full_load_error_percentage", "10"),
					resource.TestCheckResourceAttr(resourceName, "elasticsearch_settings.0.error_retry_duration", "300"),
				),
			},
			{
				ResourceName:            resourceName,
				ImportState:             true,
				ImportStateVerify:       true,
				ImportStateVerifyIgnore: []string{"password"},
			},
			//  No update step due to:
			//  InvalidParameterCombinationException: Elasticsearch endpoint cant be modified.
		},
	})
}

func TestAccAwsDmsEndpoint_DynamoDb(t *testing.T) {
	resourceName := "aws_dms_endpoint.dms_endpoint"
	randId := acctest.RandString(8) + "-dynamodb"

	resource.ParallelTest(t, resource.TestCase{
		PreCheck:     func() { testAccPreCheck(t) },
		Providers:    testAccProviders,
		CheckDestroy: dmsEndpointDestroy,
		Steps: []resource.TestStep{
			{
				Config: dmsEndpointDynamoDbConfig(randId),
				Check: resource.ComposeTestCheckFunc(
					checkDmsEndpointExists(resourceName),
					resource.TestCheckResourceAttrSet(resourceName, "endpoint_arn"),
				),
			},
			{
				ResourceName:            resourceName,
				ImportState:             true,
				ImportStateVerify:       true,
				ImportStateVerifyIgnore: []string{"password"},
			},
			{
				Config: dmsEndpointDynamoDbConfigUpdate(randId),
				Check: resource.ComposeTestCheckFunc(
					checkDmsEndpointExists(resourceName),
				),
			},
		},
	})
}

func TestAccAwsDmsEndpoint_Kinesis(t *testing.T) {
	resourceName := "aws_dms_endpoint.dms_endpoint"
	randId := acctest.RandString(8) + "-kinesis"

	resource.ParallelTest(t, resource.TestCase{
		PreCheck:     func() { testAccPreCheck(t) },
		Providers:    testAccProviders,
		CheckDestroy: dmsEndpointDestroy,
		Steps: []resource.TestStep{
			{
				Config: dmsEndpointKinesisConfig(randId),
				Check: resource.ComposeTestCheckFunc(
					checkDmsEndpointExists(resourceName),
					resource.TestCheckResourceAttr(resourceName, "kinesis_settings.#", "1"),
					resource.TestCheckResourceAttr(resourceName, "kinesis_settings.0.message_format", "json"),
					resource.TestCheckResourceAttrPair(resourceName, "kinesis_settings.0.stream_arn", "aws_kinesis_stream.stream1", "arn"),
				),
			},
			{
				ResourceName:            resourceName,
				ImportState:             true,
				ImportStateVerify:       true,
				ImportStateVerifyIgnore: []string{"password"},
			},
			{
				Config: dmsEndpointKinesisConfigUpdate(randId),
				Check: resource.ComposeTestCheckFunc(
					checkDmsEndpointExists(resourceName),
					resource.TestCheckResourceAttr(resourceName, "kinesis_settings.#", "1"),
					resource.TestCheckResourceAttr(resourceName, "kinesis_settings.0.message_format", "json"),
					resource.TestCheckResourceAttrPair(resourceName, "kinesis_settings.0.stream_arn", "aws_kinesis_stream.stream2", "arn"),
				),
			},
		},
	})
}

func TestAccAwsDmsEndpoint_MongoDb(t *testing.T) {
	resourceName := "aws_dms_endpoint.dms_endpoint"
	randId := acctest.RandString(8) + "-mongodb"

	resource.ParallelTest(t, resource.TestCase{
		PreCheck:     func() { testAccPreCheck(t) },
		Providers:    testAccProviders,
		CheckDestroy: dmsEndpointDestroy,
		Steps: []resource.TestStep{
			{
				Config: dmsEndpointMongoDbConfig(randId),
				Check: resource.ComposeTestCheckFunc(
					checkDmsEndpointExists(resourceName),
					resource.TestCheckResourceAttrSet(resourceName, "endpoint_arn"),
				),
			},
			{
				ResourceName:            resourceName,
				ImportState:             true,
				ImportStateVerify:       true,
				ImportStateVerifyIgnore: []string{"password"},
			},
			{
				Config: dmsEndpointMongoDbConfigUpdate(randId),
				Check: resource.ComposeTestCheckFunc(
					checkDmsEndpointExists(resourceName),
					resource.TestCheckResourceAttr(resourceName, "server_name", "tftest-new-server_name"),
					resource.TestCheckResourceAttr(resourceName, "port", "27018"),
					resource.TestCheckResourceAttr(resourceName, "username", "tftest-new-username"),
					resource.TestCheckResourceAttr(resourceName, "password", "tftest-new-password"),
					resource.TestCheckResourceAttr(resourceName, "database_name", "tftest-new-database_name"),
					resource.TestCheckResourceAttr(resourceName, "ssl_mode", "require"),
					resource.TestCheckResourceAttr(resourceName, "extra_connection_attributes", "key=value;"),
					resource.TestCheckResourceAttr(resourceName, "mongodb_settings.#", "1"),
					resource.TestCheckResourceAttr(resourceName, "mongodb_settings.0.auth_mechanism", "scram-sha-1"),
					resource.TestCheckResourceAttr(resourceName, "mongodb_settings.0.nesting_level", "one"),
					resource.TestCheckResourceAttr(resourceName, "mongodb_settings.0.extract_doc_id", "true"),
					resource.TestCheckResourceAttr(resourceName, "mongodb_settings.0.docs_to_investigate", "1001"),
				),
			},
		},
	})
}

func TestAccAwsDmsEndpoint_DocDB(t *testing.T) {
	resourceName := "aws_dms_endpoint.dms_endpoint"
	randId := acctest.RandString(8) + "-docdb"

	resource.ParallelTest(t, resource.TestCase{
		PreCheck:     func() { testAccPreCheck(t) },
		Providers:    testAccProviders,
		CheckDestroy: dmsEndpointDestroy,
		Steps: []resource.TestStep{
			{
				Config: dmsEndpointDocDBConfig(randId),
				Check: resource.ComposeTestCheckFunc(
					checkDmsEndpointExists(resourceName),
					resource.TestCheckResourceAttrSet(resourceName, "endpoint_arn"),
				),
			},
			{
				ResourceName:            resourceName,
				ImportState:             true,
				ImportStateVerify:       true,
				ImportStateVerifyIgnore: []string{"password"},
			},
			{
				Config: dmsEndpointDocDBConfigUpdate(randId),
				Check: resource.ComposeTestCheckFunc(
					checkDmsEndpointExists(resourceName),
					resource.TestCheckResourceAttr(resourceName, "database_name", "tf-test-dms-db-updated"),
					resource.TestCheckResourceAttr(resourceName, "extra_connection_attributes", "extra"),
					resource.TestCheckResourceAttr(resourceName, "password", "tftestupdate"),
					resource.TestCheckResourceAttr(resourceName, "port", "27019"),
					resource.TestCheckResourceAttr(resourceName, "ssl_mode", "none"),
					resource.TestCheckResourceAttr(resourceName, "server_name", "tftestupdate"),
					resource.TestCheckResourceAttr(resourceName, "username", "tftestupdate"),
				),
			},
		},
	})
}

func TestAccAwsDmsEndpoint_Db2(t *testing.T) {
	resourceName := "aws_dms_endpoint.dms_endpoint"
	randId := acctest.RandString(8) + "-db2"

	resource.ParallelTest(t, resource.TestCase{
		PreCheck:     func() { testAccPreCheck(t) },
		Providers:    testAccProviders,
		CheckDestroy: dmsEndpointDestroy,
		Steps: []resource.TestStep{
			{
				Config: dmsEndpointDb2Config(randId),
				Check: resource.ComposeTestCheckFunc(
					checkDmsEndpointExists(resourceName),
					resource.TestCheckResourceAttrSet(resourceName, "endpoint_arn"),
				),
			},
			{
				ResourceName:            resourceName,
				ImportState:             true,
				ImportStateVerify:       true,
				ImportStateVerifyIgnore: []string{"password"},
			},
			{
				Config: dmsEndpointDb2ConfigUpdate(randId),
				Check: resource.ComposeTestCheckFunc(
					checkDmsEndpointExists(resourceName),
					resource.TestCheckResourceAttr(resourceName, "database_name", "tf-test-dms-db-updated"),
					resource.TestCheckResourceAttr(resourceName, "extra_connection_attributes", "extra"),
					resource.TestCheckResourceAttr(resourceName, "password", "tftestupdate"),
					resource.TestCheckResourceAttr(resourceName, "port", "27019"),
					resource.TestCheckResourceAttr(resourceName, "ssl_mode", "none"),
					resource.TestCheckResourceAttr(resourceName, "server_name", "tftestupdate"),
					resource.TestCheckResourceAttr(resourceName, "username", "tftestupdate"),
				),
			},
		},
	})
}

func dmsEndpointDestroy(s *terraform.State) error {
	for _, rs := range s.RootModule().Resources {
		if rs.Type != "aws_dms_endpoint" {
			continue
		}

		err := checkDmsEndpointExists(rs.Primary.ID)
		if err == nil {
			return fmt.Errorf("Found an endpoint that was not destroyed: %s", rs.Primary.ID)
		}
	}

	return nil
}

func checkDmsEndpointExists(n string) resource.TestCheckFunc {
	return func(s *terraform.State) error {
		rs, ok := s.RootModule().Resources[n]
		if !ok {
			return fmt.Errorf("Not found: %s", n)
		}

		if rs.Primary.ID == "" {
			return fmt.Errorf("No ID is set")
		}

		conn := testAccProvider.Meta().(*AWSClient).dmsconn
		resp, err := conn.DescribeEndpoints(&dms.DescribeEndpointsInput{
			Filters: []*dms.Filter{
				{
					Name:   aws.String("endpoint-id"),
					Values: []*string{aws.String(rs.Primary.ID)},
				},
			},
		})

		if err != nil {
			return fmt.Errorf("DMS endpoint error: %v", err)
		}

		if resp.Endpoints == nil {
			return fmt.Errorf("DMS endpoint not found")
		}

		return nil
	}
}

func dmsEndpointBasicConfig(randId string) string {
	return fmt.Sprintf(`
resource "aws_dms_endpoint" "dms_endpoint" {
  database_name               = "tf-test-dms-db"
  endpoint_id                 = "tf-test-dms-endpoint-%[1]s"
  endpoint_type               = "source"
  engine_name                 = "aurora"
  extra_connection_attributes = ""
  password                    = "tftest"
  port                        = 3306
  server_name                 = "tftest"
  ssl_mode                    = "none"

  tags = {
    Name   = "tf-test-dms-endpoint-%[1]s"
    Update = "to-update"
    Remove = "to-remove"
  }

  username = "tftest"
}
`, randId)
}

func dmsEndpointBasicConfigUpdate(randId string) string {
	return fmt.Sprintf(`
resource "aws_dms_endpoint" "dms_endpoint" {
  database_name               = "tf-test-dms-db-updated"
  endpoint_id                 = "tf-test-dms-endpoint-%[1]s"
  endpoint_type               = "source"
  engine_name                 = "aurora"
  extra_connection_attributes = "extra"
  password                    = "tftestupdate"
  port                        = 3303
  server_name                 = "tftestupdate"
  ssl_mode                    = "none"

  tags = {
    Name   = "tf-test-dms-endpoint-%[1]s"
    Update = "updated"
    Add    = "added"
  }

  username = "tftestupdate"
}
`, randId)
}

func dmsEndpointDynamoDbConfig(randId string) string {
	return fmt.Sprintf(`
resource "aws_dms_endpoint" "dms_endpoint" {
  endpoint_id         = "tf-test-dms-endpoint-%[1]s"
  endpoint_type       = "target"
  engine_name         = "dynamodb"
  service_access_role = "${aws_iam_role.iam_role.arn}"
  ssl_mode            = "none"

  tags = {
    Name   = "tf-test-dynamodb-endpoint-%[1]s"
    Update = "to-update"
    Remove = "to-remove"
  }

  depends_on = ["aws_iam_role_policy.dms_dynamodb_access"]
}

resource "aws_iam_role" "iam_role" {
  name = "tf-test-iam-dynamodb-role-%[1]s"

  assume_role_policy = <<EOF
{
	"Version": "2012-10-17",
	"Statement": [
		{
			"Action": "sts:AssumeRole",
			"Principal": {
				"Service": "dms.amazonaws.com"
			},
			"Effect": "Allow"
		}
	]
}
EOF
}

resource "aws_iam_role_policy" "dms_dynamodb_access" {
  name = "tf-test-iam-dynamodb-role-policy-%[1]s"
  role = "${aws_iam_role.iam_role.name}"

  policy = <<EOF
{
	"Version": "2012-10-17",
	"Statement": [
		{
			"Effect": "Allow",
			"Action": [
				"dynamodb:PutItem",
				"dynamodb:CreateTable",
				"dynamodb:DescribeTable",
				"dynamodb:DeleteTable",
				"dynamodb:DeleteItem",
				"dynamodb:ListTables"
			],
			"Resource": "*"
		}
	]
}
EOF
}
`, randId)
}

func dmsEndpointDynamoDbConfigUpdate(randId string) string {
	return fmt.Sprintf(`
resource "aws_dms_endpoint" "dms_endpoint" {
  endpoint_id         = "tf-test-dms-endpoint-%[1]s"
  endpoint_type       = "target"
  engine_name         = "dynamodb"
  service_access_role = "${aws_iam_role.iam_role.arn}"
  ssl_mode            = "none"

  tags = {
    Name   = "tf-test-dynamodb-endpoint-%[1]s"
    Update = "updated"
    Add    = "added"
  }
}

resource "aws_iam_role" "iam_role" {
  name = "tf-test-iam-dynamodb-role-%[1]s"

  assume_role_policy = <<EOF
{
	"Version": "2012-10-17",
	"Statement": [
		{
			"Action": "sts:AssumeRole",
			"Principal": {
				"Service": "dms.amazonaws.com"
			},
			"Effect": "Allow"
		}
	]
}
EOF
}

resource "aws_iam_role_policy" "dms_dynamodb_access" {
  name = "tf-test-iam-dynamodb-role-policy-%[1]s"
  role = "${aws_iam_role.iam_role.name}"

  policy = <<EOF
{
	"Version": "2012-10-17",
	"Statement": [
		{
			"Effect": "Allow",
			"Action": [
				"dynamodb:PutItem",
				"dynamodb:CreateTable",
				"dynamodb:DescribeTable",
				"dynamodb:DeleteTable",
				"dynamodb:DeleteItem",
				"dynamodb:ListTables"
			],
			"Resource": "*"
		}
	]
}
EOF
}
`, randId)
}

func dmsEndpointS3Config(randId string) string {
	return fmt.Sprintf(`
resource "aws_dms_endpoint" "dms_endpoint" {
  endpoint_id                 = "tf-test-dms-endpoint-%[1]s"
  endpoint_type               = "target"
  engine_name                 = "s3"
  ssl_mode                    = "none"
  extra_connection_attributes = ""

  tags = {
    Name   = "tf-test-s3-endpoint-%[1]s"
    Update = "to-update"
    Remove = "to-remove"
  }

  s3_settings {
    service_access_role_arn = "${aws_iam_role.iam_role.arn}"
    bucket_name             = "bucket_name"
  }

  depends_on = ["aws_iam_role_policy.dms_s3_access"]
}

resource "aws_iam_role" "iam_role" {
  name = "tf-test-iam-s3-role-%[1]s"

  assume_role_policy = <<EOF
{
	"Version": "2012-10-17",
	"Statement": [
		{
			"Action": "sts:AssumeRole",
			"Principal": {
				"Service": "dms.amazonaws.com"
			},
			"Effect": "Allow"
		}
	]
}
EOF
}

resource "aws_iam_role_policy" "dms_s3_access" {
  name = "tf-test-iam-s3-role-policy-%[1]s"
  role = "${aws_iam_role.iam_role.name}"

  policy = <<EOF
{
	"Version": "2012-10-17",
	"Statement": [
		{
			"Effect": "Allow",
			"Action": [
				"s3:CreateBucket",
				"s3:ListBucket",
				"s3:DeleteBucket",
				"s3:GetBucketLocation",
				"s3:GetObject",
				"s3:PutObject",
				"s3:DeleteObject",
				"s3:GetObjectVersion",
				"s3:GetBucketPolicy",
				"s3:PutBucketPolicy",
				"s3:DeleteBucketPolicy"
			],
			"Resource": "*"
		}
	]
}
EOF
}
`, randId)
}

func dmsEndpointS3ConfigUpdate(randId string) string {
	return fmt.Sprintf(`
resource "aws_dms_endpoint" "dms_endpoint" {
  endpoint_id                 = "tf-test-dms-endpoint-%[1]s"
  endpoint_type               = "target"
  engine_name                 = "s3"
  ssl_mode                    = "none"
  extra_connection_attributes = "key=value;"

  tags = {
    Name   = "tf-test-s3-endpoint-%[1]s"
    Update = "updated"
    Add    = "added"
  }

  s3_settings {
    service_access_role_arn   = "${aws_iam_role.iam_role.arn}"
    external_table_definition = "new-external_table_definition"
    csv_row_delimiter         = "\\r"
    csv_delimiter             = "."
    bucket_folder             = "new-bucket_folder"
    bucket_name               = "new-bucket_name"
    compression_type          = "GZIP"
  }
}

resource "aws_iam_role" "iam_role" {
  name = "tf-test-iam-s3-role-%[1]s"

  assume_role_policy = <<EOF
{
	"Version": "2012-10-17",
	"Statement": [
		{
			"Action": "sts:AssumeRole",
			"Principal": {
				"Service": "dms.amazonaws.com"
			},
			"Effect": "Allow"
		}
	]
}
EOF
}

resource "aws_iam_role_policy" "dms_s3_access" {
  name = "tf-test-iam-s3-role-policy-%[1]s"
  role = "${aws_iam_role.iam_role.name}"

  policy = <<EOF
{
	"Version": "2012-10-17",
	"Statement": [
		{
			"Effect": "Allow",
			"Action": [
				"s3:CreateBucket",
				"s3:ListBucket",
				"s3:DeleteBucket",
				"s3:GetBucketLocation",
				"s3:GetObject",
				"s3:PutObject",
				"s3:DeleteObject",
				"s3:GetObjectVersion",
				"s3:GetBucketPolicy",
				"s3:PutBucketPolicy",
				"s3:DeleteBucketPolicy"
			],
			"Resource": "*"
		}
	]
}
EOF
}
`, randId)
}

<<<<<<< HEAD
func dmsEndpointKinesisConfig(randId string) string {
	return fmt.Sprintf(`
resource "aws_dms_endpoint" "dms_endpoint" {
	endpoint_id = "tf-test-dms-endpoint-%[1]s"
	endpoint_type = "target"
	engine_name = "kinesis"
	kinesis_settings {
		service_access_role_arn = "${aws_iam_role.iam_role.arn}"
		stream_arn              = "${aws_kinesis_stream.stream1.arn}"
	}

	depends_on = ["aws_iam_role_policy.dms_kinesis_access"]
}

resource "aws_kinesis_stream" "stream1" {
  name        = "tf-test-dms-kinesis-1-%[1]s"
  shard_count = 1
}

resource "aws_kinesis_stream" "stream2" {
  name        = "tf-test-dms-kinesis-2-%[1]s"
  shard_count = 1
}

resource "aws_iam_role" "iam_role" {
	name_prefix = "tf-test-iam-kinesis-role"

	assume_role_policy = <<EOF
=======
func dmsEndpointElasticsearchConfig(randId string) string {
	return fmt.Sprintf(`
resource "aws_dms_endpoint" "dms_endpoint" {
  endpoint_id                 = "tf-test-dms-endpoint-%[1]s"
  endpoint_type               = "target"
  engine_name                 = "elasticsearch"
  ssl_mode                    = "none"

  tags = {
    Name   = "tf-test-elasticsearch-endpoint-%[1]s"
    Update = "to-update"
    Remove = "to-remove"
  }

  elasticsearch_settings {
    service_access_role_arn    = "${aws_iam_role.iam_role.arn}"
    endpoint_uri               = "search-estest.us-west-2.es.amazonaws.com"
    full_load_error_percentage = 10
    error_retry_duration       = 300
  }

  depends_on = ["aws_iam_role_policy.dms_elasticsearch_access"]
}

resource "aws_iam_role" "iam_role" {
  name = "tf-test-iam-elasticsearch-role-%[1]s"

  assume_role_policy = <<EOF
>>>>>>> 0d9cfdea
{
	"Version": "2012-10-17",
	"Statement": [
		{
			"Action": "sts:AssumeRole",
			"Principal": {
				"Service": "dms.amazonaws.com"
			},
			"Effect": "Allow"
		}
	]
}
EOF
}

<<<<<<< HEAD
resource "aws_iam_role_policy" "dms_kinesis_access" {
	name_prefix = "tf-test-iam-kinesis-role-policy"
	role        = "${aws_iam_role.iam_role.name}"
	policy      = "${data.aws_iam_policy_document.dms_kinesis_access.json}"
}

data "aws_iam_policy_document" "dms_kinesis_access" {
  statement {
	actions = [
		"kinesis:DescribeStream",
		"kinesis:PutRecord",
		"kinesis:PutRecords",
	]

	resources = [
		"${aws_kinesis_stream.stream1.arn}",
		"${aws_kinesis_stream.stream2.arn}",
	]
  }
}
`, randId)
}

func dmsEndpointKinesisConfigUpdate(randId string) string {
	return fmt.Sprintf(`
resource "aws_dms_endpoint" "dms_endpoint" {
	endpoint_id = "tf-test-dms-endpoint-%[1]s"
	endpoint_type = "target"
	engine_name = "kinesis"
	kinesis_settings {
		service_access_role_arn = "${aws_iam_role.iam_role.arn}"
		stream_arn              = "${aws_kinesis_stream.stream2.arn}"
	}

	depends_on = ["aws_iam_role_policy.dms_kinesis_access"]
}

resource "aws_kinesis_stream" "stream1" {
  name        = "tf-test-dms-kinesis-1-%[1]s"
  shard_count = 1
}

resource "aws_kinesis_stream" "stream2" {
  name        = "tf-test-dms-kinesis-2-%[1]s"
  shard_count = 1
}

resource "aws_iam_role" "iam_role" {
	name_prefix = "tf-test-iam-kinesis-role"

	assume_role_policy = <<EOF
=======
resource "aws_iam_role_policy" "dms_elasticsearch_access" {
  name = "tf-test-iam-elasticsearch-role-policy-%[1]s"
  role = "${aws_iam_role.iam_role.name}"

  policy = <<EOF
>>>>>>> 0d9cfdea
{
	"Version": "2012-10-17",
	"Statement": [
		{
<<<<<<< HEAD
			"Action": "sts:AssumeRole",
			"Principal": {
				"Service": "dms.amazonaws.com"
			},
			"Effect": "Allow"
=======
			"Effect": "Allow",
			"Action": [
				 "es:ESHttpDelete",
				 "es:ESHttpGet",
				 "es:ESHttpHead",
				 "es:ESHttpPost",
				 "es:ESHttpPut"
			],
			"Resource": "*"
>>>>>>> 0d9cfdea
		}
	]
}
EOF
}
<<<<<<< HEAD

resource "aws_iam_role_policy" "dms_kinesis_access" {
	name_prefix = "tf-test-iam-kinesis-role-policy"
	role        = "${aws_iam_role.iam_role.name}"
	policy      = "${data.aws_iam_policy_document.dms_kinesis_access.json}"
}

data "aws_iam_policy_document" "dms_kinesis_access" {
  statement {
	actions = [
		"kinesis:DescribeStream",
		"kinesis:PutRecord",
		"kinesis:PutRecords",
	]

	resources = [
		"${aws_kinesis_stream.stream1.arn}",
		"${aws_kinesis_stream.stream2.arn}",
	]
  }
}
=======
>>>>>>> 0d9cfdea
`, randId)
}

func dmsEndpointMongoDbConfig(randId string) string {
	return fmt.Sprintf(`
data "aws_kms_alias" "dms" {
  name = "alias/aws/dms"
}

resource "aws_dms_endpoint" "dms_endpoint" {
  endpoint_id                 = "tf-test-dms-endpoint-%[1]s"
  endpoint_type               = "source"
  engine_name                 = "mongodb"
  server_name                 = "tftest"
  port                        = 27017
  username                    = "tftest"
  password                    = "tftest"
  database_name               = "tftest"
  ssl_mode                    = "none"
  extra_connection_attributes = ""
  kms_key_arn                 = "${data.aws_kms_alias.dms.target_key_arn}"

  tags = {
    Name   = "tf-test-dms-endpoint-%[1]s"
    Update = "to-update"
    Remove = "to-remove"
  }

  mongodb_settings {
    auth_type           = "password"
    auth_mechanism      = "default"
    nesting_level       = "none"
    extract_doc_id      = "false"
    docs_to_investigate = "1000"
    auth_source         = "admin"
  }
}
`, randId)
}

func dmsEndpointMongoDbConfigUpdate(randId string) string {
	return fmt.Sprintf(`
data "aws_kms_alias" "dms" {
  name = "alias/aws/dms"
}

resource "aws_dms_endpoint" "dms_endpoint" {
  endpoint_id                 = "tf-test-dms-endpoint-%[1]s"
  endpoint_type               = "source"
  engine_name                 = "mongodb"
  server_name                 = "tftest-new-server_name"
  port                        = 27018
  username                    = "tftest-new-username"
  password                    = "tftest-new-password"
  database_name               = "tftest-new-database_name"
  ssl_mode                    = "require"
  extra_connection_attributes = "key=value;"
  kms_key_arn                 = "${data.aws_kms_alias.dms.target_key_arn}"

  tags = {
    Name   = "tf-test-dms-endpoint-%[1]s"
    Update = "updated"
    Add    = "added"
  }

  mongodb_settings {
    auth_mechanism      = "scram-sha-1"
    nesting_level       = "one"
    extract_doc_id      = "true"
    docs_to_investigate = "1001"
  }
}
`, randId)
}

func dmsEndpointDocDBConfig(randId string) string {
	return fmt.Sprintf(`
resource "aws_dms_endpoint" "dms_endpoint" {
  database_name               = "tf-test-dms-db"
  endpoint_id                 = "tf-test-dms-endpoint-%[1]s"
  endpoint_type               = "target"
  engine_name                 = "docdb"
  extra_connection_attributes = ""
  password                    = "tftest"
  port                        = 27017
  server_name                 = "tftest"
  ssl_mode                    = "none"

  tags = {
    Name   = "tf-test-dms-endpoint-%[1]s"
    Update = "to-update"
    Remove = "to-remove"
  }

  username = "tftest"
}
`, randId)
}

func dmsEndpointDocDBConfigUpdate(randId string) string {
	return fmt.Sprintf(`
resource "aws_dms_endpoint" "dms_endpoint" {
  database_name               = "tf-test-dms-db-updated"
  endpoint_id                 = "tf-test-dms-endpoint-%[1]s"
  endpoint_type               = "target"
  engine_name                 = "docdb"
  extra_connection_attributes = "extra"
  password                    = "tftestupdate"
  port                        = 27019
  server_name                 = "tftestupdate"
  ssl_mode                    = "none"

  tags = {
    Name   = "tf-test-dms-endpoint-%[1]s"
    Update = "updated"
    Add    = "added"
  }

  username = "tftestupdate"
}
`, randId)
}

func dmsEndpointDb2Config(randId string) string {
	return fmt.Sprintf(`
resource "aws_dms_endpoint" "dms_endpoint" {
  database_name               = "tf-test-dms-db"
  endpoint_id                 = "tf-test-dms-endpoint-%[1]s"
  endpoint_type               = "source"
  engine_name                 = "db2"
  extra_connection_attributes = ""
  password                    = "tftest"
  port                        = 27017
  server_name                 = "tftest"
  ssl_mode                    = "none"

  tags = {
    Name   = "tf-test-dms-endpoint-%[1]s"
    Update = "to-update"
    Remove = "to-remove"
  }

  username = "tftest"
}
`, randId)
}

func dmsEndpointDb2ConfigUpdate(randId string) string {
	return fmt.Sprintf(`
resource "aws_dms_endpoint" "dms_endpoint" {
  database_name               = "tf-test-dms-db-updated"
  endpoint_id                 = "tf-test-dms-endpoint-%[1]s"
  endpoint_type               = "source"
  engine_name                 = "db2"
  extra_connection_attributes = "extra"
  password                    = "tftestupdate"
  port                        = 27019
  server_name                 = "tftestupdate"
  ssl_mode                    = "none"

  tags = {
    Name   = "tf-test-dms-endpoint-%[1]s"
    Update = "updated"
    Add    = "added"
  }

  username = "tftestupdate"
}
`, randId)
}<|MERGE_RESOLUTION|>--- conflicted
+++ resolved
@@ -96,9 +96,9 @@
 	})
 }
 
-func TestAccAwsDmsEndpoint_Elasticsearch(t *testing.T) {
+func TestAccAwsDmsEndpoint_DynamoDb(t *testing.T) {
 	resourceName := "aws_dms_endpoint.dms_endpoint"
-	randId := acctest.RandString(8) + "-elasticsearch"
+	randId := acctest.RandString(8) + "-dynamodb"
 
 	resource.ParallelTest(t, resource.TestCase{
 		PreCheck:     func() { testAccPreCheck(t) },
@@ -106,13 +106,10 @@
 		CheckDestroy: dmsEndpointDestroy,
 		Steps: []resource.TestStep{
 			{
-				Config: dmsEndpointElasticsearchConfig(randId),
-				Check: resource.ComposeTestCheckFunc(
-					checkDmsEndpointExists(resourceName),
-					resource.TestCheckResourceAttr(resourceName, "elasticsearch_settings.#", "1"),
-					resource.TestCheckResourceAttr(resourceName, "elasticsearch_settings.0.endpoint_uri", "search-estest.us-west-2.es.amazonaws.com"),
-					resource.TestCheckResourceAttr(resourceName, "elasticsearch_settings.0.full_load_error_percentage", "10"),
-					resource.TestCheckResourceAttr(resourceName, "elasticsearch_settings.0.error_retry_duration", "300"),
+				Config: dmsEndpointDynamoDbConfig(randId),
+				Check: resource.ComposeTestCheckFunc(
+					checkDmsEndpointExists(resourceName),
+					resource.TestCheckResourceAttrSet(resourceName, "endpoint_arn"),
 				),
 			},
 			{
@@ -121,15 +118,19 @@
 				ImportStateVerify:       true,
 				ImportStateVerifyIgnore: []string{"password"},
 			},
-			//  No update step due to:
-			//  InvalidParameterCombinationException: Elasticsearch endpoint cant be modified.
+			{
+				Config: dmsEndpointDynamoDbConfigUpdate(randId),
+				Check: resource.ComposeTestCheckFunc(
+					checkDmsEndpointExists(resourceName),
+				),
+			},
 		},
 	})
 }
 
-func TestAccAwsDmsEndpoint_DynamoDb(t *testing.T) {
+func TestAccAwsDmsEndpoint_Elasticsearch(t *testing.T) {
 	resourceName := "aws_dms_endpoint.dms_endpoint"
-	randId := acctest.RandString(8) + "-dynamodb"
+	randId := acctest.RandString(8) + "-elasticsearch"
 
 	resource.ParallelTest(t, resource.TestCase{
 		PreCheck:     func() { testAccPreCheck(t) },
@@ -137,10 +138,13 @@
 		CheckDestroy: dmsEndpointDestroy,
 		Steps: []resource.TestStep{
 			{
-				Config: dmsEndpointDynamoDbConfig(randId),
-				Check: resource.ComposeTestCheckFunc(
-					checkDmsEndpointExists(resourceName),
-					resource.TestCheckResourceAttrSet(resourceName, "endpoint_arn"),
+				Config: dmsEndpointElasticsearchConfig(randId),
+				Check: resource.ComposeTestCheckFunc(
+					checkDmsEndpointExists(resourceName),
+					resource.TestCheckResourceAttr(resourceName, "elasticsearch_settings.#", "1"),
+					resource.TestCheckResourceAttr(resourceName, "elasticsearch_settings.0.endpoint_uri", "search-estest.us-west-2.es.amazonaws.com"),
+					resource.TestCheckResourceAttr(resourceName, "elasticsearch_settings.0.full_load_error_percentage", "10"),
+					resource.TestCheckResourceAttr(resourceName, "elasticsearch_settings.0.error_retry_duration", "300"),
 				),
 			},
 			{
@@ -149,12 +153,8 @@
 				ImportStateVerify:       true,
 				ImportStateVerifyIgnore: []string{"password"},
 			},
-			{
-				Config: dmsEndpointDynamoDbConfigUpdate(randId),
-				Check: resource.ComposeTestCheckFunc(
-					checkDmsEndpointExists(resourceName),
-				),
-			},
+			//  No update step due to:
+			//  InvalidParameterCombinationException: Elasticsearch endpoint cant be modified.
 		},
 	})
 }
@@ -691,43 +691,13 @@
 `, randId)
 }
 
-<<<<<<< HEAD
-func dmsEndpointKinesisConfig(randId string) string {
-	return fmt.Sprintf(`
-resource "aws_dms_endpoint" "dms_endpoint" {
-	endpoint_id = "tf-test-dms-endpoint-%[1]s"
-	endpoint_type = "target"
-	engine_name = "kinesis"
-	kinesis_settings {
-		service_access_role_arn = "${aws_iam_role.iam_role.arn}"
-		stream_arn              = "${aws_kinesis_stream.stream1.arn}"
-	}
-
-	depends_on = ["aws_iam_role_policy.dms_kinesis_access"]
-}
-
-resource "aws_kinesis_stream" "stream1" {
-  name        = "tf-test-dms-kinesis-1-%[1]s"
-  shard_count = 1
-}
-
-resource "aws_kinesis_stream" "stream2" {
-  name        = "tf-test-dms-kinesis-2-%[1]s"
-  shard_count = 1
-}
-
-resource "aws_iam_role" "iam_role" {
-	name_prefix = "tf-test-iam-kinesis-role"
-
-	assume_role_policy = <<EOF
-=======
 func dmsEndpointElasticsearchConfig(randId string) string {
 	return fmt.Sprintf(`
 resource "aws_dms_endpoint" "dms_endpoint" {
-  endpoint_id                 = "tf-test-dms-endpoint-%[1]s"
-  endpoint_type               = "target"
-  engine_name                 = "elasticsearch"
-  ssl_mode                    = "none"
+  endpoint_id   = "tf-test-dms-endpoint-%[1]s"
+  endpoint_type = "target"
+  engine_name   = "elasticsearch"
+  ssl_mode      = "none"
 
   tags = {
     Name   = "tf-test-elasticsearch-endpoint-%[1]s"
@@ -749,7 +719,6 @@
   name = "tf-test-iam-elasticsearch-role-%[1]s"
 
   assume_role_policy = <<EOF
->>>>>>> 0d9cfdea
 {
 	"Version": "2012-10-17",
 	"Statement": [
@@ -765,76 +734,15 @@
 EOF
 }
 
-<<<<<<< HEAD
-resource "aws_iam_role_policy" "dms_kinesis_access" {
-	name_prefix = "tf-test-iam-kinesis-role-policy"
-	role        = "${aws_iam_role.iam_role.name}"
-	policy      = "${data.aws_iam_policy_document.dms_kinesis_access.json}"
-}
-
-data "aws_iam_policy_document" "dms_kinesis_access" {
-  statement {
-	actions = [
-		"kinesis:DescribeStream",
-		"kinesis:PutRecord",
-		"kinesis:PutRecords",
-	]
-
-	resources = [
-		"${aws_kinesis_stream.stream1.arn}",
-		"${aws_kinesis_stream.stream2.arn}",
-	]
-  }
-}
-`, randId)
-}
-
-func dmsEndpointKinesisConfigUpdate(randId string) string {
-	return fmt.Sprintf(`
-resource "aws_dms_endpoint" "dms_endpoint" {
-	endpoint_id = "tf-test-dms-endpoint-%[1]s"
-	endpoint_type = "target"
-	engine_name = "kinesis"
-	kinesis_settings {
-		service_access_role_arn = "${aws_iam_role.iam_role.arn}"
-		stream_arn              = "${aws_kinesis_stream.stream2.arn}"
-	}
-
-	depends_on = ["aws_iam_role_policy.dms_kinesis_access"]
-}
-
-resource "aws_kinesis_stream" "stream1" {
-  name        = "tf-test-dms-kinesis-1-%[1]s"
-  shard_count = 1
-}
-
-resource "aws_kinesis_stream" "stream2" {
-  name        = "tf-test-dms-kinesis-2-%[1]s"
-  shard_count = 1
-}
-
-resource "aws_iam_role" "iam_role" {
-	name_prefix = "tf-test-iam-kinesis-role"
-
-	assume_role_policy = <<EOF
-=======
 resource "aws_iam_role_policy" "dms_elasticsearch_access" {
   name = "tf-test-iam-elasticsearch-role-policy-%[1]s"
   role = "${aws_iam_role.iam_role.name}"
 
   policy = <<EOF
->>>>>>> 0d9cfdea
-{
-	"Version": "2012-10-17",
-	"Statement": [
-		{
-<<<<<<< HEAD
-			"Action": "sts:AssumeRole",
-			"Principal": {
-				"Service": "dms.amazonaws.com"
-			},
-			"Effect": "Allow"
-=======
+{
+	"Version": "2012-10-17",
+	"Statement": [
+		{
 			"Effect": "Allow",
 			"Action": [
 				 "es:ESHttpDelete",
@@ -844,18 +752,62 @@
 				 "es:ESHttpPut"
 			],
 			"Resource": "*"
->>>>>>> 0d9cfdea
-		}
-	]
-}
-EOF
-}
-<<<<<<< HEAD
+		}
+	]
+}
+EOF
+}
+`, randId)
+}
+
+func dmsEndpointKinesisConfig(randId string) string {
+	return fmt.Sprintf(`
+resource "aws_dms_endpoint" "dms_endpoint" {
+  endpoint_id   = "tf-test-dms-endpoint-%[1]s"
+  endpoint_type = "target"
+  engine_name   = "kinesis"
+
+  kinesis_settings {
+    service_access_role_arn = "${aws_iam_role.iam_role.arn}"
+    stream_arn              = "${aws_kinesis_stream.stream1.arn}"
+  }
+
+  depends_on = ["aws_iam_role_policy.dms_kinesis_access"]
+}
+
+resource "aws_kinesis_stream" "stream1" {
+  name        = "tf-test-dms-kinesis-1-%[1]s"
+  shard_count = 1
+}
+
+resource "aws_kinesis_stream" "stream2" {
+  name        = "tf-test-dms-kinesis-2-%[1]s"
+  shard_count = 1
+}
+
+resource "aws_iam_role" "iam_role" {
+  name_prefix = "tf-test-iam-kinesis-role"
+
+  assume_role_policy = <<EOF
+{
+	"Version": "2012-10-17",
+	"Statement": [
+		{
+			"Action": "sts:AssumeRole",
+			"Principal": {
+				"Service": "dms.amazonaws.com"
+			},
+			"Effect": "Allow"
+		}
+	]
+}
+EOF
+}
 
 resource "aws_iam_role_policy" "dms_kinesis_access" {
-	name_prefix = "tf-test-iam-kinesis-role-policy"
-	role        = "${aws_iam_role.iam_role.name}"
-	policy      = "${data.aws_iam_policy_document.dms_kinesis_access.json}"
+  name_prefix = "tf-test-iam-kinesis-role-policy"
+  role        = "${aws_iam_role.iam_role.name}"
+  policy      = "${data.aws_iam_policy_document.dms_kinesis_access.json}"
 }
 
 data "aws_iam_policy_document" "dms_kinesis_access" {
@@ -865,15 +817,78 @@
 		"kinesis:PutRecord",
 		"kinesis:PutRecords",
 	]
-
 	resources = [
 		"${aws_kinesis_stream.stream1.arn}",
 		"${aws_kinesis_stream.stream2.arn}",
 	]
   }
 }
-=======
->>>>>>> 0d9cfdea
+`, randId)
+}
+
+func dmsEndpointKinesisConfigUpdate(randId string) string {
+	return fmt.Sprintf(`
+resource "aws_dms_endpoint" "dms_endpoint" {
+  endpoint_id = "tf-test-dms-endpoint-%[1]s"
+  endpoint_type = "target"
+  engine_name = "kinesis"
+
+  kinesis_settings {
+    service_access_role_arn = "${aws_iam_role.iam_role.arn}"
+    stream_arn              = "${aws_kinesis_stream.stream2.arn}"
+  }
+
+  depends_on = ["aws_iam_role_policy.dms_kinesis_access"]
+}
+
+resource "aws_kinesis_stream" "stream1" {
+  name        = "tf-test-dms-kinesis-1-%[1]s"
+  shard_count = 1
+}
+
+resource "aws_kinesis_stream" "stream2" {
+  name        = "tf-test-dms-kinesis-2-%[1]s"
+  shard_count = 1
+}
+
+resource "aws_iam_role" "iam_role" {
+  name_prefix = "tf-test-iam-kinesis-role"
+
+  assume_role_policy = <<EOF
+{
+	"Version": "2012-10-17",
+	"Statement": [
+		{
+			"Action": "sts:AssumeRole",
+			"Principal": {
+				"Service": "dms.amazonaws.com"
+			},
+			"Effect": "Allow"
+		}
+	]
+}
+EOF
+}
+
+resource "aws_iam_role_policy" "dms_kinesis_access" {
+  name_prefix = "tf-test-iam-kinesis-role-policy"
+  role        = "${aws_iam_role.iam_role.name}"
+  policy      = "${data.aws_iam_policy_document.dms_kinesis_access.json}"
+}
+
+data "aws_iam_policy_document" "dms_kinesis_access" {
+  statement {
+	actions = [
+		"kinesis:DescribeStream",
+		"kinesis:PutRecord",
+		"kinesis:PutRecords",
+	]
+	resources = [
+		"${aws_kinesis_stream.stream1.arn}",
+		"${aws_kinesis_stream.stream2.arn}",
+	]
+  }
+}
 `, randId)
 }
 
