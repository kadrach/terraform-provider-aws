--- conflicted
+++ resolved
@@ -4,10 +4,7 @@
 	"fmt"
 	"log"
 	"regexp"
-<<<<<<< HEAD
-=======
 	"strings"
->>>>>>> 77c90048
 
 	"github.com/aws/aws-sdk-go/aws"
 	"github.com/aws/aws-sdk-go/aws/arn"
@@ -238,13 +235,10 @@
 		params.ApprovalRules = expandAwsSsmPatchRuleGroup(d)
 	}
 
-<<<<<<< HEAD
 	if _, ok := d.GetOk("patch_source"); ok {
 		params.Sources = expandAwsSsmPatchSource(d)
 	}
 
-	resp, err := ssmconn.CreatePatchBaseline(params)
-=======
 	if v, ok := d.GetOk("approved_patches_enable_non_security"); ok {
 		params.ApprovedPatchesEnableNonSecurity = aws.Bool(v.(bool))
 	}
@@ -254,7 +248,7 @@
 	}
 
 	resp, err := conn.CreatePatchBaseline(params)
->>>>>>> 77c90048
+
 	if err != nil {
 		return err
 	}
@@ -298,18 +292,10 @@
 		params.GlobalFilters = expandAwsSsmPatchFilterGroup(d)
 	}
 
-<<<<<<< HEAD
 	if d.HasChange("patch_source") {
 		params.Sources = expandAwsSsmPatchSource(d)
 	}
 
-	_, err := ssmconn.UpdatePatchBaseline(params)
-	if err != nil {
-		if isAWSErr(err, ssm.ErrCodeDoesNotExistException, "") {
-			log.Printf("[WARN] Patch Baseline %s not found, removing from state", d.Id())
-			d.SetId("")
-			return nil
-=======
 	if d.HasChange("approved_patches_enable_non_security") {
 		params.ApprovedPatchesEnableNonSecurity = aws.Bool(d.Get("approved_patches_enable_non_security").(bool))
 	}
@@ -322,7 +308,6 @@
 		_, err := conn.UpdatePatchBaseline(params)
 		if err != nil {
 			return fmt.Errorf("error updating SSM Patch Baseline (%s): %w", d.Id(), err)
->>>>>>> 77c90048
 		}
 	}
 
@@ -371,13 +356,10 @@
 		return fmt.Errorf("Error setting approval rules error: %#v", err)
 	}
 
-<<<<<<< HEAD
 	if err := d.Set("patch_source", flattenAwsSsmPatchSource(resp.Sources)); err != nil {
 		return fmt.Errorf("Error setting patch sources error: %#v", err)
 	}
 
-	tags, err := keyvaluetags.SsmListTags(ssmconn, d.Id(), ssm.ResourceTypeForTaggingPatchBaseline)
-=======
 	arn := arn.ARN{
 		Partition: meta.(*AWSClient).partition,
 		Region:    meta.(*AWSClient).region,
@@ -388,7 +370,6 @@
 	d.Set("arn", arn.String())
 
 	tags, err := keyvaluetags.SsmListTags(conn, d.Id(), ssm.ResourceTypeForTaggingPatchBaseline)
->>>>>>> 77c90048
 
 	if err != nil {
 		return fmt.Errorf("error listing tags for SSM Patch Baseline (%s): %s", d.Id(), err)
