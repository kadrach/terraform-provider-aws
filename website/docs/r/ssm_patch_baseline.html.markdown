---
subcategory: "SSM"
layout: "aws"
page_title: "AWS: aws_ssm_patch_baseline"
description: |-
  Provides an SSM Patch Baseline resource
---

# Resource: aws_ssm_patch_baseline

Provides an SSM Patch Baseline resource

~> **NOTE on Patch Baselines:** The `approved_patches` and `approval_rule` are
both marked as optional fields, but the Patch Baseline requires that at least one
of them is specified.

## Example Usage

Basic usage using `approved_patches` only

```hcl
resource "aws_ssm_patch_baseline" "production" {
  name             = "patch-baseline"
  approved_patches = ["KB123456"]
}
```

Advanced usage, specifying patch filters

```hcl
resource "aws_ssm_patch_baseline" "production" {
  name             = "patch-baseline"
  description      = "Patch Baseline Description"
  approved_patches = ["KB123456", "KB456789"]
  rejected_patches = ["KB987654"]

  global_filter {
    key    = "PRODUCT"
    values = ["WindowsServer2008"]
  }

  global_filter {
    key    = "CLASSIFICATION"
    values = ["ServicePacks"]
  }

  global_filter {
    key    = "MSRC_SEVERITY"
    values = ["Low"]
  }

  approval_rule {
    approve_after_days = 7
    compliance_level   = "HIGH"

    patch_filter {
      key    = "PRODUCT"
      values = ["WindowsServer2016"]
    }

    patch_filter {
      key    = "CLASSIFICATION"
      values = ["CriticalUpdates", "SecurityUpdates", "Updates"]
    }

    patch_filter {
      key    = "MSRC_SEVERITY"
      values = ["Critical", "Important", "Moderate"]
    }
  }

  approval_rule {
    approve_after_days = 7

    patch_filter {
      key    = "PRODUCT"
      values = ["WindowsServer2012"]
    }
  }
}
```

Advanced usage, specifying Microsoft application and Windows patch rules

```hcl
resource "aws_ssm_patch_baseline" "windows_os_apps" {
  name             = "WindowsOSAndMicrosoftApps"
  description      = "Patch both Windows and Microsoft apps"
  operating_system = "WINDOWS"

  approval_rule {
    approve_after_days = 7

    patch_filter {
      key    = "CLASSIFICATION"
      values = ["CriticalUpdates", "SecurityUpdates"]
    }

    patch_filter {
      key    = "MSRC_SEVERITY"
      values = ["Critical", "Important"]
    }
  }

  approval_rule {
    approve_after_days = 7

    patch_filter {
      key    = "PATCH_SET"
      values = ["APPLICATION"]
    }

    # Filter on Microsoft product if necessary
    patch_filter {
      key    = "PRODUCT"
      values = ["Office 2013", "Office 2016"]
    }
  }
}
```

Advanced usage, specifying alternate patch source repository

```hcl
resource "aws_ssm_patch_baseline" "al_2017_09" {
  name             = "Amazon-Linux-2017.09"
  description      = "My patch repository for Amazon Linux 2017.09"
  operating_system = "AMAZON_LINUX"

  approval_rule {
    ...
  }

  patch_source {
    name          = "My-AL2017.09"
    configuration = "[amzn-main] \nname=amzn-main-Base\nmirrorlist=http://repo./$awsregion./$awsdomain//$releasever/main/mirror.list //nmirrorlist_expire=300//nmetadata_expire=300 \npriority=10 \nfailovermethod=priority \nfastestmirror_enabled=0 \ngpgcheck=1 \ngpgkey=file:///etc/pki/rpm-gpg/RPM-GPG-KEY-amazon-ga \nenabled=1 \nretries=3 \ntimeout=5\nreport_instanceid=yes"
    products      = ["AmazonLinux2017.09"]
  }
}
```

## Argument Reference

The following arguments are supported:

* `name` - (Required) The name of the patch baseline.
* `description` - (Optional) The description of the patch baseline.
* `operating_system` - (Optional) Defines the operating system the patch baseline applies to. Supported operating systems include `WINDOWS`, `AMAZON_LINUX`, `AMAZON_LINUX_2`, `SUSE`, `UBUNTU`, `CENTOS`, and `REDHAT_ENTERPRISE_LINUX`. The Default value is `WINDOWS`.
* `approved_patches_compliance_level` - (Optional) Defines the compliance level for approved patches. This means that if an approved patch is reported as missing, this is the severity of the compliance violation. Valid compliance levels include the following: `CRITICAL`, `HIGH`, `MEDIUM`, `LOW`, `INFORMATIONAL`, `UNSPECIFIED`. The default value is `UNSPECIFIED`.
* `approved_patches` - (Optional) A list of explicitly approved patches for the baseline.
* `rejected_patches` - (Optional) A list of rejected patches.
* `global_filter` - (Optional) A set of global filters used to exclude patches from the baseline. Up to 4 global filters can be specified using Key/Value pairs. Valid Keys are `PRODUCT | CLASSIFICATION | MSRC_SEVERITY | PATCH_ID`.
* `approval_rule` - (Optional) A set of rules used to include patches in the baseline. up to 10 approval rules can be specified. Each approval_rule block requires the fields documented below.
<<<<<<< HEAD
* `patch_source` - (Optional) A list of alternate source repositories to retrieve patches from. Each patch_source block requires the fields documented below. Applies to Linux instances only.
=======
* `rejected_patches_action` - (Optional) The action for Patch Manager to take on patches included in the `rejected_patches` list. Allow values are `ALLOW_AS_DEPENDENCY` and `BLOCK`.
* `approved_patches_enable_non_security` - (Optional) Indicates whether the list of approved patches includes non-security updates that should be applied to the instances. Applies to Linux instances only.
>>>>>>> 77c90048

The `approval_rule` block supports:

* `approve_after_days` - (Required) The number of days after the release date of each patch matched by the rule the patch is marked as approved in the patch baseline. Valid Range: 0 to 100.
* `patch_filter` - (Required) The patch filter group that defines the criteria for the rule. Up to 5 patch filters can be specified per approval rule using Key/Value pairs. Valid Keys are `PATCH_SET | PRODUCT | CLASSIFICATION | MSRC_SEVERITY | PATCH_ID`. Valid combinations of these Keys and the `operating_system` value can be found in the [SSM DescribePatchProperties API Reference](https://docs.aws.amazon.com/systems-manager/latest/APIReference/API_DescribePatchProperties.html). Valid Values are exact values for the patch property given as the key, or a wildcard `*`, which matches all values.
    * `PATCH_SET` defaults to `OS` if unspecified
* `compliance_level` - (Optional) Defines the compliance level for patches approved by this rule. Valid compliance levels include the following: `CRITICAL`, `HIGH`, `MEDIUM`, `LOW`, `INFORMATIONAL`, `UNSPECIFIED`. The default value is `UNSPECIFIED`.
* `enable_non_security` - (Optional) Boolean enabling the application of non-security updates. The default value is 'false'. Valid for Linux instances only.
* `tags` - (Optional) A map of tags to assign to the resource.

The `patch_source` block supports:

* `name` - (Required) The name specified to identify the patch source.
* `configuration` - (Required) The value of the yum repo configuration.
* `products` - (Required) The specific operating system versions a patch repository applies to, such as `"Ubuntu16.04"`, `"AmazonLinux2016.09"`, `"RedhatEnterpriseLinux7.2"` or `"Suse12.7"`. For lists of supported product values, see [PatchFilter](https://docs.aws.amazon.com/systems-manager/latest/APIReference/API_PatchFilter.html).

## Attributes Reference

In addition to all arguments above, the following attributes are exported:

* `id` - The ID of the patch baseline.
* `arn` - The ARN of the patch baseline.

## Import

SSM Patch Baselines can be imported by their baseline ID, e.g.

```
$ terraform import aws_ssm_patch_baseline.example pb-12345678
```<|MERGE_RESOLUTION|>--- conflicted
+++ resolved
@@ -151,12 +151,9 @@
 * `rejected_patches` - (Optional) A list of rejected patches.
 * `global_filter` - (Optional) A set of global filters used to exclude patches from the baseline. Up to 4 global filters can be specified using Key/Value pairs. Valid Keys are `PRODUCT | CLASSIFICATION | MSRC_SEVERITY | PATCH_ID`.
 * `approval_rule` - (Optional) A set of rules used to include patches in the baseline. up to 10 approval rules can be specified. Each approval_rule block requires the fields documented below.
-<<<<<<< HEAD
 * `patch_source` - (Optional) A list of alternate source repositories to retrieve patches from. Each patch_source block requires the fields documented below. Applies to Linux instances only.
-=======
 * `rejected_patches_action` - (Optional) The action for Patch Manager to take on patches included in the `rejected_patches` list. Allow values are `ALLOW_AS_DEPENDENCY` and `BLOCK`.
 * `approved_patches_enable_non_security` - (Optional) Indicates whether the list of approved patches includes non-security updates that should be applied to the instances. Applies to Linux instances only.
->>>>>>> 77c90048
 
 The `approval_rule` block supports:
 
