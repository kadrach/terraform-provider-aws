package ecs_test

import (
	"context"
	"fmt"
	"math"
	"regexp"
	"testing"
	"time"

	"github.com/aws/aws-sdk-go/aws"
	"github.com/aws/aws-sdk-go/service/ecs"
	"github.com/aws/aws-sdk-go/service/servicediscovery"
	"github.com/hashicorp/aws-sdk-go-base/v2/awsv1shim/v2/tfawserr"
	sdkacctest "github.com/hashicorp/terraform-plugin-sdk/v2/helper/acctest"
	"github.com/hashicorp/terraform-plugin-sdk/v2/helper/resource"
	"github.com/hashicorp/terraform-plugin-sdk/v2/terraform"
	"github.com/hashicorp/terraform-provider-aws/internal/acctest"
	"github.com/hashicorp/terraform-provider-aws/internal/conns"
	tfecs "github.com/hashicorp/terraform-provider-aws/internal/service/ecs"
	"github.com/hashicorp/terraform-provider-aws/internal/tfresource"
)

func TestAccECSService_basic(t *testing.T) {
	ctx := acctest.Context(t)
	var service ecs.Service
	rName := sdkacctest.RandomWithPrefix(acctest.ResourcePrefix)
	resourceName := "aws_ecs_service.test"

	resource.ParallelTest(t, resource.TestCase{
		PreCheck:                 func() { acctest.PreCheck(ctx, t) },
		ErrorCheck:               acctest.ErrorCheck(t, ecs.EndpointsID),
		ProtoV5ProviderFactories: acctest.ProtoV5ProviderFactories,
		CheckDestroy:             testAccCheckServiceDestroy(ctx),
		Steps: []resource.TestStep{
			{
				Config: testAccServiceConfig_basic(rName),
				Check: resource.ComposeTestCheckFunc(
					testAccCheckServiceExists(ctx, resourceName, &service),
					resource.TestCheckResourceAttr(resourceName, "alarms.#", "0"),
					resource.TestCheckResourceAttr(resourceName, "service_registries.#", "0"),
					resource.TestCheckResourceAttr(resourceName, "scheduling_strategy", "REPLICA"),
				),
			},

			{
				Config: testAccServiceConfig_modified(rName),
				Check: resource.ComposeTestCheckFunc(
					testAccCheckServiceExists(ctx, resourceName, &service),
					resource.TestCheckResourceAttr(resourceName, "alarms.#", "0"),
					resource.TestCheckResourceAttr(resourceName, "service_registries.#", "0"),
					resource.TestCheckResourceAttr(resourceName, "scheduling_strategy", "REPLICA"),
				),
			},
		},
	})
}

func TestAccECSService_basicImport(t *testing.T) {
	ctx := acctest.Context(t)
	var service ecs.Service
	rName := sdkacctest.RandomWithPrefix(acctest.ResourcePrefix)
	resourceName := "aws_ecs_service.test"
	importInput := fmt.Sprintf("%s/%s", rName, rName)

	resource.ParallelTest(t, resource.TestCase{
		PreCheck:                 func() { acctest.PreCheck(ctx, t) },
		ErrorCheck:               acctest.ErrorCheck(t, ecs.EndpointsID),
		ProtoV5ProviderFactories: acctest.ProtoV5ProviderFactories,
		CheckDestroy:             testAccCheckServiceDestroy(ctx),
		Steps: []resource.TestStep{
			{
				Config: testAccServiceConfig_familyAndRevision(rName),
				Check: resource.ComposeTestCheckFunc(
					testAccCheckServiceExists(ctx, resourceName, &service),
				),
			},
			// Test existent resource import
			{
				ResourceName:      resourceName,
				ImportStateId:     importInput,
				ImportState:       true,
				ImportStateVerify: true,
				// wait_for_steady_state is not read from API
				ImportStateVerifyIgnore: []string{"wait_for_steady_state"},
			},
			// Test non-existent resource import
			{
				ResourceName:      resourceName,
				ImportStateId:     fmt.Sprintf("%s/nonexistent", rName),
				ImportState:       true,
				ImportStateVerify: false,
				ExpectError:       regexp.MustCompile(`Cannot import non-existent remote object`),
			},
		},
	})
}

func TestAccECSService_disappears(t *testing.T) {
	ctx := acctest.Context(t)
	var service ecs.Service
	rName := sdkacctest.RandomWithPrefix(acctest.ResourcePrefix)
	resourceName := "aws_ecs_service.test"

	resource.ParallelTest(t, resource.TestCase{
		PreCheck:                 func() { acctest.PreCheck(ctx, t) },
		ErrorCheck:               acctest.ErrorCheck(t, ecs.EndpointsID),
		ProtoV5ProviderFactories: acctest.ProtoV5ProviderFactories,
		CheckDestroy:             testAccCheckServiceDestroy(ctx),
		Steps: []resource.TestStep{
			{
				Config: testAccServiceConfig_basic(rName),
				Check: resource.ComposeTestCheckFunc(
					testAccCheckServiceExists(ctx, resourceName, &service),
					acctest.CheckResourceDisappears(ctx, acctest.Provider, tfecs.ResourceService(), resourceName),
				),
				ExpectNonEmptyPlan: true,
			},
		},
	})
}

func TestAccECSService_PlacementStrategy_unnormalized(t *testing.T) {
	ctx := acctest.Context(t)
	var service ecs.Service
	rName := sdkacctest.RandomWithPrefix(acctest.ResourcePrefix)
	resourceName := "aws_ecs_service.test"

	resource.ParallelTest(t, resource.TestCase{
		PreCheck:                 func() { acctest.PreCheck(ctx, t) },
		ErrorCheck:               acctest.ErrorCheck(t, ecs.EndpointsID),
		ProtoV5ProviderFactories: acctest.ProtoV5ProviderFactories,
		CheckDestroy:             testAccCheckServiceDestroy(ctx),
		Steps: []resource.TestStep{
			{
				Config: testAccServiceConfig_interchangeablePlacementStrategy(rName),
				Check: resource.ComposeTestCheckFunc(
					testAccCheckServiceExists(ctx, resourceName, &service),
				),
			},
		},
	})
}

func TestAccECSService_CapacityProviderStrategy_basic(t *testing.T) {
	ctx := acctest.Context(t)
	var service ecs.Service
	rName := sdkacctest.RandomWithPrefix(acctest.ResourcePrefix)
	resourceName := "aws_ecs_service.test"

	resource.ParallelTest(t, resource.TestCase{
		PreCheck:                 func() { acctest.PreCheck(ctx, t) },
		ErrorCheck:               acctest.ErrorCheck(t, ecs.EndpointsID),
		ProtoV5ProviderFactories: acctest.ProtoV5ProviderFactories,
		CheckDestroy:             testAccCheckServiceDestroy(ctx),
		Steps: []resource.TestStep{
			{
				Config: testAccServiceConfig_capacityProviderStrategy(rName, 1, 0, false),
				Check: resource.ComposeTestCheckFunc(
					testAccCheckServiceExists(ctx, resourceName, &service),
				),
			},
			{
				Config: testAccServiceConfig_capacityProviderStrategy(rName, 10, 1, false),
				Check: resource.ComposeTestCheckFunc(
					testAccCheckServiceExists(ctx, resourceName, &service),
				),
			},
		},
	})
}

func TestAccECSService_CapacityProviderStrategy_forceNewDeployment(t *testing.T) {
	ctx := acctest.Context(t)
	var service1, service2 ecs.Service
	rName := sdkacctest.RandomWithPrefix(acctest.ResourcePrefix)
	resourceName := "aws_ecs_service.test"

	resource.ParallelTest(t, resource.TestCase{
		PreCheck:                 func() { acctest.PreCheck(ctx, t) },
		ErrorCheck:               acctest.ErrorCheck(t, ecs.EndpointsID),
		ProtoV5ProviderFactories: acctest.ProtoV5ProviderFactories,
		CheckDestroy:             testAccCheckServiceDestroy(ctx),
		Steps: []resource.TestStep{
			{
				Config: testAccServiceConfig_capacityProviderStrategy(rName, 1, 0, true),
				Check: resource.ComposeTestCheckFunc(
					testAccCheckServiceExists(ctx, resourceName, &service1),
				),
			},
			{
				Config: testAccServiceConfig_capacityProviderStrategy(rName, 10, 1, true),
				Check: resource.ComposeTestCheckFunc(
					testAccCheckServiceExists(ctx, resourceName, &service2),
					testAccCheckServiceNotRecreated(&service1, &service2),
				),
			},
		},
	})
}

func TestAccECSService_CapacityProviderStrategy_update(t *testing.T) {
	ctx := acctest.Context(t)
	var service1, service2 ecs.Service
	rName := sdkacctest.RandomWithPrefix(acctest.ResourcePrefix)
	resourceName := "aws_ecs_service.test"

	resource.ParallelTest(t, resource.TestCase{
		PreCheck:                 func() { acctest.PreCheck(ctx, t) },
		ErrorCheck:               acctest.ErrorCheck(t, ecs.EndpointsID),
		ProtoV5ProviderFactories: acctest.ProtoV5ProviderFactories,
		CheckDestroy:             testAccCheckServiceDestroy(ctx),
		Steps: []resource.TestStep{
			{
				Config: testAccServiceConfig_updateCapacityProviderStrategyRemove(rName),
				Check: resource.ComposeTestCheckFunc(
					testAccCheckServiceExists(ctx, resourceName, &service1),
				),
			},
			{
				Config: testAccServiceConfig_updateCapacityProviderStrategy(rName, 1, "FARGATE"),
				Check: resource.ComposeTestCheckFunc(
					testAccCheckServiceExists(ctx, resourceName, &service2),
				),
			},
			{
				Config: testAccServiceConfig_updateCapacityProviderStrategy(rName, 1, "FARGATE_SPOT"),
				Check: resource.ComposeTestCheckFunc(
					testAccCheckServiceExists(ctx, resourceName, &service1),
					testAccCheckServiceNotRecreated(&service1, &service2),
				),
			},
			{
				Config: testAccServiceConfig_updateCapacityProviderStrategyRemove(rName),
				Check: resource.ComposeTestCheckFunc(
					testAccCheckServiceExists(ctx, resourceName, &service1),
				),
			},
		},
	})
}

func TestAccECSService_CapacityProviderStrategy_multiple(t *testing.T) {
	ctx := acctest.Context(t)
	var service ecs.Service
	rName := sdkacctest.RandomWithPrefix(acctest.ResourcePrefix)
	resourceName := "aws_ecs_service.test"

	resource.ParallelTest(t, resource.TestCase{
		PreCheck:                 func() { acctest.PreCheck(ctx, t) },
		ErrorCheck:               acctest.ErrorCheck(t, ecs.EndpointsID),
		ProtoV5ProviderFactories: acctest.ProtoV5ProviderFactories,
		CheckDestroy:             testAccCheckServiceDestroy(ctx),
		Steps: []resource.TestStep{
			{
				Config: testAccServiceConfig_multipleCapacityProviderStrategies(rName),
				Check: resource.ComposeTestCheckFunc(
					testAccCheckServiceExists(ctx, resourceName, &service),
					resource.TestCheckResourceAttr(resourceName, "capacity_provider_strategy.#", "2"),
				),
			},
		},
	})
}

func TestAccECSService_familyAndRevision(t *testing.T) {
	ctx := acctest.Context(t)
	var service ecs.Service
	rName := sdkacctest.RandomWithPrefix(acctest.ResourcePrefix)
	resourceName := "aws_ecs_service.test"

	resource.ParallelTest(t, resource.TestCase{
		PreCheck:                 func() { acctest.PreCheck(ctx, t) },
		ErrorCheck:               acctest.ErrorCheck(t, ecs.EndpointsID),
		ProtoV5ProviderFactories: acctest.ProtoV5ProviderFactories,
		CheckDestroy:             testAccCheckServiceDestroy(ctx),
		Steps: []resource.TestStep{
			{
				Config: testAccServiceConfig_familyAndRevision(rName),
				Check: resource.ComposeTestCheckFunc(
					testAccCheckServiceExists(ctx, resourceName, &service),
				),
			},

			{
				Config: testAccServiceConfig_familyAndRevisionModified(rName),
				Check: resource.ComposeTestCheckFunc(
					testAccCheckServiceExists(ctx, resourceName, &service),
				),
			},
		},
	})
}

// Regression for https://github.com/hashicorp/terraform/issues/2427
func TestAccECSService_renamedCluster(t *testing.T) {
	ctx := acctest.Context(t)
	var service ecs.Service
	rName := sdkacctest.RandomWithPrefix(acctest.ResourcePrefix)
	resourceName := "aws_ecs_service.test"

	resource.ParallelTest(t, resource.TestCase{
		PreCheck:                 func() { acctest.PreCheck(ctx, t) },
		ErrorCheck:               acctest.ErrorCheck(t, ecs.EndpointsID),
		ProtoV5ProviderFactories: acctest.ProtoV5ProviderFactories,
		CheckDestroy:             testAccCheckServiceDestroy(ctx),
		Steps: []resource.TestStep{
			{
				Config: testAccServiceConfig_renamedCluster(rName),
				Check: resource.ComposeTestCheckFunc(
					testAccCheckServiceExists(ctx, resourceName, &service),
					resource.TestCheckResourceAttrPair(resourceName, "cluster", "aws_ecs_cluster.default", "arn"),
				),
			},

			{
				Config: testAccServiceConfig_renamedCluster(rName),
				Check: resource.ComposeTestCheckFunc(
					testAccCheckServiceExists(ctx, resourceName, &service),
					resource.TestCheckResourceAttrPair(resourceName, "cluster", "aws_ecs_cluster.default", "arn"),
				),
			},
		},
	})
}

func TestAccECSService_healthCheckGracePeriodSeconds(t *testing.T) {
	ctx := acctest.Context(t)
	var service ecs.Service
	rName := sdkacctest.RandomWithPrefix(acctest.ResourcePrefix)
	resourceName := "aws_ecs_service.test"

	if testing.Short() {
		t.Skip("skipping long-running test in short mode")
	}

	resource.ParallelTest(t, resource.TestCase{
		PreCheck:                 func() { acctest.PreCheck(ctx, t) },
		ErrorCheck:               acctest.ErrorCheck(t, ecs.EndpointsID),
		ProtoV5ProviderFactories: acctest.ProtoV5ProviderFactories,
		CheckDestroy:             testAccCheckServiceDestroy(ctx),
		Steps: []resource.TestStep{
			{
				Config:      testAccServiceConfig_healthCheckGracePeriodSeconds(rName, -1),
				ExpectError: regexp.MustCompile(`expected health_check_grace_period_seconds to be in the range`),
			},
			{
				Config:      testAccServiceConfig_healthCheckGracePeriodSeconds(rName, math.MaxInt32+1),
				ExpectError: regexp.MustCompile(`expected health_check_grace_period_seconds to be in the range`),
			},
			{
				Config: testAccServiceConfig_healthCheckGracePeriodSeconds(rName, 300),
				Check: resource.ComposeTestCheckFunc(
					testAccCheckServiceExists(ctx, resourceName, &service),
					resource.TestCheckResourceAttr(resourceName, "health_check_grace_period_seconds", "300"),
				),
			},
			{
				Config: testAccServiceConfig_healthCheckGracePeriodSeconds(rName, 600),
				Check: resource.ComposeTestCheckFunc(
					testAccCheckServiceExists(ctx, resourceName, &service),
					resource.TestCheckResourceAttr(resourceName, "health_check_grace_period_seconds", "600"),
				),
			},
			{
				Config: testAccServiceConfig_healthCheckGracePeriodSeconds(rName, math.MaxInt32),
				Check: resource.ComposeTestCheckFunc(
					testAccCheckServiceExists(ctx, resourceName, &service),
					resource.TestCheckResourceAttr(resourceName, "health_check_grace_period_seconds", "2147483647"),
				),
			},
		},
	})
}

func TestAccECSService_iamRole(t *testing.T) {
	ctx := acctest.Context(t)
	var service ecs.Service
	rName := sdkacctest.RandomWithPrefix(acctest.ResourcePrefix)
	resourceName := "aws_ecs_service.test"

	resource.ParallelTest(t, resource.TestCase{
		PreCheck:                 func() { acctest.PreCheck(ctx, t) },
		ErrorCheck:               acctest.ErrorCheck(t, ecs.EndpointsID),
		ProtoV5ProviderFactories: acctest.ProtoV5ProviderFactories,
		CheckDestroy:             testAccCheckServiceDestroy(ctx),
		Steps: []resource.TestStep{
			{
				Config: testAccServiceConfig_iamRole(rName),
				Check: resource.ComposeTestCheckFunc(
					testAccCheckServiceExists(ctx, resourceName, &service),
				),
			},
		},
	})
}

func TestAccECSService_DeploymentControllerType_codeDeploy(t *testing.T) {
	ctx := acctest.Context(t)
	var service ecs.Service
	rName := sdkacctest.RandomWithPrefix(acctest.ResourcePrefix)
	resourceName := "aws_ecs_service.test"

	resource.ParallelTest(t, resource.TestCase{
		PreCheck:                 func() { acctest.PreCheck(ctx, t) },
		ErrorCheck:               acctest.ErrorCheck(t, ecs.EndpointsID),
		ProtoV5ProviderFactories: acctest.ProtoV5ProviderFactories,
		CheckDestroy:             testAccCheckServiceDestroy(ctx),
		Steps: []resource.TestStep{
			{
				Config: testAccServiceConfig_deploymentControllerTypeCodeDeploy(rName),
				Check: resource.ComposeTestCheckFunc(
					testAccCheckServiceExists(ctx, resourceName, &service),
					resource.TestCheckResourceAttr(resourceName, "deployment_controller.#", "1"),
					resource.TestCheckResourceAttr(resourceName, "deployment_controller.0.type", ecs.DeploymentControllerTypeCodeDeploy),
				),
			},
			{
				ResourceName:      resourceName,
				ImportStateId:     fmt.Sprintf("%s/%s", rName, rName),
				ImportState:       true,
				ImportStateVerify: true,
				// Resource currently defaults to importing task_definition as family:revision
				// and wait_for_steady_state is not read from API
				ImportStateVerifyIgnore: []string{"task_definition", "wait_for_steady_state"},
			},
		},
	})
}

func TestAccECSService_DeploymentControllerType_codeDeployUpdateDesiredCountAndHealthCheckGracePeriod(t *testing.T) {
	ctx := acctest.Context(t)
	var service ecs.Service
	rName := sdkacctest.RandomWithPrefix(acctest.ResourcePrefix)
	resourceName := "aws_ecs_service.test"

	if testing.Short() {
		t.Skip("skipping long-running test in short mode")
	}

	resource.ParallelTest(t, resource.TestCase{
		PreCheck:                 func() { acctest.PreCheck(ctx, t) },
		ErrorCheck:               acctest.ErrorCheck(t, ecs.EndpointsID),
		ProtoV5ProviderFactories: acctest.ProtoV5ProviderFactories,
		CheckDestroy:             testAccCheckServiceDestroy(ctx),
		Steps: []resource.TestStep{
			{
				Config: testAccServiceConfig_deploymentControllerTypeCodeDeployUpdate(rName, 1, 100),
				Check: resource.ComposeTestCheckFunc(
					testAccCheckServiceExists(ctx, resourceName, &service),
					resource.TestCheckResourceAttr(resourceName, "deployment_controller.#", "1"),
					resource.TestCheckResourceAttr(resourceName, "deployment_controller.0.type", ecs.DeploymentControllerTypeCodeDeploy),
					resource.TestCheckResourceAttr(resourceName, "desired_count", "1"),
				),
			},
			{
				Config: testAccServiceConfig_deploymentControllerTypeCodeDeployUpdate(rName, 2, 100),
				Check: resource.ComposeTestCheckFunc(
					testAccCheckServiceExists(ctx, resourceName, &service),
					resource.TestCheckResourceAttr(resourceName, "desired_count", "2"),
				),
			},
			{
				Config: testAccServiceConfig_deploymentControllerTypeCodeDeployUpdate(rName, 2, 120),
				Check: resource.ComposeTestCheckFunc(
					testAccCheckServiceExists(ctx, resourceName, &service),
					resource.TestCheckResourceAttr(resourceName, "health_check_grace_period_seconds", "120"),
				),
			},
		},
	})
}

func TestAccECSService_DeploymentControllerType_external(t *testing.T) {
	ctx := acctest.Context(t)
	var service ecs.Service
	rName := sdkacctest.RandomWithPrefix(acctest.ResourcePrefix)
	resourceName := "aws_ecs_service.test"

	resource.ParallelTest(t, resource.TestCase{
		PreCheck:                 func() { acctest.PreCheck(ctx, t) },
		ErrorCheck:               acctest.ErrorCheck(t, ecs.EndpointsID),
		ProtoV5ProviderFactories: acctest.ProtoV5ProviderFactories,
		CheckDestroy:             testAccCheckServiceDestroy(ctx),
		Steps: []resource.TestStep{
			{
				Config: testAccServiceConfig_deploymentControllerTypeExternal(rName),
				Check: resource.ComposeTestCheckFunc(
					testAccCheckServiceExists(ctx, resourceName, &service),
					resource.TestCheckResourceAttr(resourceName, "deployment_controller.#", "1"),
					resource.TestCheckResourceAttr(resourceName, "deployment_controller.0.type", ecs.DeploymentControllerTypeExternal),
				),
			},
			{
				ResourceName:      resourceName,
				ImportStateId:     fmt.Sprintf("%s/%s", rName, rName),
				ImportState:       true,
				ImportStateVerify: true,
				// wait_for_steady_state is not read from API
				ImportStateVerifyIgnore: []string{"wait_for_steady_state"},
			},
		},
	})
}

func TestAccECSService_Alarms(t *testing.T) {
	ctx := acctest.Context(t)
	var service ecs.Service
	rName := sdkacctest.RandomWithPrefix(acctest.ResourcePrefix)
	resourceName := "aws_ecs_service.test"

	resource.ParallelTest(t, resource.TestCase{
		PreCheck:                 func() { acctest.PreCheck(ctx, t) },
		ErrorCheck:               acctest.ErrorCheck(t, ecs.EndpointsID),
		ProtoV5ProviderFactories: acctest.ProtoV5ProviderFactories,
		CheckDestroy:             testAccCheckServiceDestroy(ctx),
		Steps: []resource.TestStep{
			{
				Config: testAccServiceConfig_alarms(rName),
				Check: resource.ComposeTestCheckFunc(
					testAccCheckServiceExists(ctx, resourceName, &service),
					resource.TestCheckResourceAttr(resourceName, "alarms.#", "1"),
				),
			},
		},
	})
}

func TestAccECSService_DeploymentValues_basic(t *testing.T) {
	ctx := acctest.Context(t)
	var service ecs.Service
	rName := sdkacctest.RandomWithPrefix(acctest.ResourcePrefix)
	resourceName := "aws_ecs_service.test"

	resource.ParallelTest(t, resource.TestCase{
		PreCheck:                 func() { acctest.PreCheck(ctx, t) },
		ErrorCheck:               acctest.ErrorCheck(t, ecs.EndpointsID),
		ProtoV5ProviderFactories: acctest.ProtoV5ProviderFactories,
		CheckDestroy:             testAccCheckServiceDestroy(ctx),
		Steps: []resource.TestStep{
			{
				Config: testAccServiceConfig_deploymentValues(rName),
				Check: resource.ComposeTestCheckFunc(
					testAccCheckServiceExists(ctx, resourceName, &service),
					resource.TestCheckResourceAttr(resourceName, "deployment_maximum_percent", "200"),
					resource.TestCheckResourceAttr(resourceName, "deployment_minimum_healthy_percent", "100"),
				),
			},
		},
	})
}

// Regression for https://github.com/hashicorp/terraform-provider-aws/issues/6315
func TestAccECSService_DeploymentValues_minZeroMaxOneHundred(t *testing.T) {
	ctx := acctest.Context(t)
	var service ecs.Service
	rName := sdkacctest.RandomWithPrefix(acctest.ResourcePrefix)
	resourceName := "aws_ecs_service.test"

	resource.ParallelTest(t, resource.TestCase{
		PreCheck:                 func() { acctest.PreCheck(ctx, t) },
		ErrorCheck:               acctest.ErrorCheck(t, ecs.EndpointsID),
		ProtoV5ProviderFactories: acctest.ProtoV5ProviderFactories,
		CheckDestroy:             testAccCheckServiceDestroy(ctx),
		Steps: []resource.TestStep{
			{
				Config: testAccServiceConfig_deploymentPercents(rName, 0, 100),
				Check: resource.ComposeTestCheckFunc(
					testAccCheckServiceExists(ctx, resourceName, &service),
					resource.TestCheckResourceAttr(resourceName, "deployment_maximum_percent", "100"),
					resource.TestCheckResourceAttr(resourceName, "deployment_minimum_healthy_percent", "0"),
				),
			},
		},
	})
}

func TestAccECSService_deploymentCircuitBreaker(t *testing.T) {
	ctx := acctest.Context(t)
	var service ecs.Service
	rName := sdkacctest.RandomWithPrefix(acctest.ResourcePrefix)
	resourceName := "aws_ecs_service.test"

	resource.ParallelTest(t, resource.TestCase{
		PreCheck:                 func() { acctest.PreCheck(ctx, t) },
		ErrorCheck:               acctest.ErrorCheck(t, ecs.EndpointsID),
		ProtoV5ProviderFactories: acctest.ProtoV5ProviderFactories,
		CheckDestroy:             testAccCheckServiceDestroy(ctx),
		Steps: []resource.TestStep{
			{
				Config: testAccServiceConfig_deploymentCircuitBreaker(rName),
				Check: resource.ComposeTestCheckFunc(
					testAccCheckServiceExists(ctx, resourceName, &service),
					resource.TestCheckResourceAttr(resourceName, "deployment_circuit_breaker.#", "1"),
					resource.TestCheckResourceAttr(resourceName, "deployment_circuit_breaker.0.enable", "true"),
					resource.TestCheckResourceAttr(resourceName, "deployment_circuit_breaker.0.rollback", "true"),
				),
			},
		},
	})
}

// Regression for https://github.com/hashicorp/terraform/issues/3444
func TestAccECSService_loadBalancerChanges(t *testing.T) {
	ctx := acctest.Context(t)
	var s1, s2 ecs.Service
	rName := sdkacctest.RandomWithPrefix(acctest.ResourcePrefix)
	resourceName := "aws_ecs_service.test"

	resource.ParallelTest(t, resource.TestCase{
		PreCheck:                 func() { acctest.PreCheck(ctx, t) },
		ErrorCheck:               acctest.ErrorCheck(t, ecs.EndpointsID),
		ProtoV5ProviderFactories: acctest.ProtoV5ProviderFactories,
		CheckDestroy:             testAccCheckServiceDestroy(ctx),
		Steps: []resource.TestStep{
			{
				Config: testAccServiceConfig_lbChanges(rName),
				Check: resource.ComposeTestCheckFunc(
					testAccCheckServiceExists(ctx, resourceName, &s1),
				),
			},
			{
				Config: testAccServiceConfig_lbChangesModified(rName),
				Check: resource.ComposeTestCheckFunc(
					testAccCheckServiceExists(ctx, resourceName, &s2),
					testAccCheckServiceNotRecreated(&s2, &s1),
				),
			},
		},
	})
}

// Regression for https://github.com/hashicorp/terraform/issues/3361
func TestAccECSService_clusterName(t *testing.T) {
	ctx := acctest.Context(t)
	var service ecs.Service
	rName := sdkacctest.RandomWithPrefix(acctest.ResourcePrefix)
	resourceName := "aws_ecs_service.test"

	resource.ParallelTest(t, resource.TestCase{
		PreCheck:                 func() { acctest.PreCheck(ctx, t) },
		ErrorCheck:               acctest.ErrorCheck(t, ecs.EndpointsID),
		ProtoV5ProviderFactories: acctest.ProtoV5ProviderFactories,
		CheckDestroy:             testAccCheckServiceDestroy(ctx),
		Steps: []resource.TestStep{
			{
				Config: testAccServiceConfig_clusterName(rName),
				Check: resource.ComposeTestCheckFunc(
					testAccCheckServiceExists(ctx, resourceName, &service),
					resource.TestCheckResourceAttr(resourceName, "cluster", rName),
				),
			},
		},
	})
}

func TestAccECSService_alb(t *testing.T) {
	ctx := acctest.Context(t)
	var service ecs.Service
	rName := sdkacctest.RandomWithPrefix(acctest.ResourcePrefix)
	resourceName := "aws_ecs_service.test"

	resource.ParallelTest(t, resource.TestCase{
		PreCheck:                 func() { acctest.PreCheck(ctx, t) },
		ErrorCheck:               acctest.ErrorCheck(t, ecs.EndpointsID),
		ProtoV5ProviderFactories: acctest.ProtoV5ProviderFactories,
		CheckDestroy:             testAccCheckServiceDestroy(ctx),
		Steps: []resource.TestStep{
			{
				Config: testAccServiceConfig_alb(rName),
				Check: resource.ComposeTestCheckFunc(
					testAccCheckServiceExists(ctx, resourceName, &service),
					resource.TestCheckResourceAttr(resourceName, "load_balancer.#", "1"),
				),
			},
		},
	})
}

func TestAccECSService_multipleTargetGroups(t *testing.T) {
	ctx := acctest.Context(t)
	var service ecs.Service
	rName := sdkacctest.RandomWithPrefix(acctest.ResourcePrefix)
	resourceName := "aws_ecs_service.test"

	resource.ParallelTest(t, resource.TestCase{
		PreCheck:                 func() { acctest.PreCheck(ctx, t) },
		ErrorCheck:               acctest.ErrorCheck(t, ecs.EndpointsID),
		ProtoV5ProviderFactories: acctest.ProtoV5ProviderFactories,
		CheckDestroy:             testAccCheckServiceDestroy(ctx),
		Steps: []resource.TestStep{
			{
				Config: testAccServiceConfig_multipleTargetGroups(rName),
				Check: resource.ComposeTestCheckFunc(
					testAccCheckServiceExists(ctx, resourceName, &service),
					resource.TestCheckResourceAttr(resourceName, "load_balancer.#", "2"),
				),
			},
		},
	})
}

func TestAccECSService_forceNewDeployment(t *testing.T) {
	ctx := acctest.Context(t)
	var service1, service2 ecs.Service
	rName := sdkacctest.RandomWithPrefix(acctest.ResourcePrefix)
	resourceName := "aws_ecs_service.test"

	resource.ParallelTest(t, resource.TestCase{
		PreCheck:                 func() { acctest.PreCheck(ctx, t) },
		ErrorCheck:               acctest.ErrorCheck(t, ecs.EndpointsID),
		ProtoV5ProviderFactories: acctest.ProtoV5ProviderFactories,
		CheckDestroy:             testAccCheckServiceDestroy(ctx),
		Steps: []resource.TestStep{
			{
				Config: testAccServiceConfig_basic(rName),
				Check: resource.ComposeTestCheckFunc(
					testAccCheckServiceExists(ctx, resourceName, &service1),
					resource.TestCheckResourceAttr(resourceName, "ordered_placement_strategy.#", "0"),
				),
			},
			{
				Config: testAccServiceConfig_forceNewDeployment(rName),
				Check: resource.ComposeTestCheckFunc(
					testAccCheckServiceExists(ctx, resourceName, &service2),
					testAccCheckServiceNotRecreated(&service1, &service2),
					resource.TestCheckResourceAttr(resourceName, "ordered_placement_strategy.#", "1"),
					resource.TestCheckResourceAttr(resourceName, "ordered_placement_strategy.0.type", "binpack"),
					resource.TestCheckResourceAttr(resourceName, "ordered_placement_strategy.0.field", "memory"),
				),
			},
		},
	})
}

func TestAccECSService_forceNewDeploymentTriggers(t *testing.T) {
	ctx := acctest.Context(t)
	var service1, service2 ecs.Service
	rName := sdkacctest.RandomWithPrefix(acctest.ResourcePrefix)
	resourceName := "aws_ecs_service.test"

	resource.ParallelTest(t, resource.TestCase{
		PreCheck:                 func() { acctest.PreCheck(ctx, t) },
		ErrorCheck:               acctest.ErrorCheck(t, ecs.EndpointsID),
		ProtoV5ProviderFactories: acctest.ProtoV5ProviderFactories,
		CheckDestroy:             testAccCheckServiceDestroy(ctx),
		Steps: []resource.TestStep{
			{
				Config: testAccServiceConfig_forceNewDeployment(rName),
				Check: resource.ComposeTestCheckFunc(
					testAccCheckServiceExists(ctx, resourceName, &service1),
					resource.TestCheckResourceAttr(resourceName, "ordered_placement_strategy.#", "1"),
					resource.TestCheckResourceAttr(resourceName, "ordered_placement_strategy.0.type", "binpack"),
					resource.TestCheckResourceAttr(resourceName, "ordered_placement_strategy.0.field", "memory"),
				),
			},
			{
				Config: testAccServiceConfig_forceNewDeploymentTriggers(rName),
				Check: resource.ComposeTestCheckFunc(
					testAccCheckServiceExists(ctx, resourceName, &service2),
					testAccCheckServiceNotRecreated(&service1, &service2),
					resource.TestCheckResourceAttr(resourceName, "force_new_deployment", "true"),
					resource.TestCheckResourceAttrSet(resourceName, "triggers.update"),
					resource.TestCheckResourceAttr(resourceName, "ordered_placement_strategy.#", "1"),
					resource.TestCheckResourceAttr(resourceName, "ordered_placement_strategy.0.type", "binpack"),
					resource.TestCheckResourceAttr(resourceName, "ordered_placement_strategy.0.field", "memory"),
				),
			},
		},
	})
}

func TestAccECSService_PlacementStrategy_basic(t *testing.T) {
	ctx := acctest.Context(t)
	var service1, service2, service3, service4 ecs.Service
	rName := sdkacctest.RandomWithPrefix(acctest.ResourcePrefix)
	resourceName := "aws_ecs_service.test"

	resource.ParallelTest(t, resource.TestCase{
		PreCheck:                 func() { acctest.PreCheck(ctx, t) },
		ErrorCheck:               acctest.ErrorCheck(t, ecs.EndpointsID),
		ProtoV5ProviderFactories: acctest.ProtoV5ProviderFactories,
		CheckDestroy:             testAccCheckServiceDestroy(ctx),
		Steps: []resource.TestStep{
			{
				Config: testAccServiceConfig_basic(rName),
				Check: resource.ComposeTestCheckFunc(
					testAccCheckServiceExists(ctx, resourceName, &service1),
					resource.TestCheckResourceAttr(resourceName, "ordered_placement_strategy.#", "0"),
				),
			},
			{
				Config: testAccServiceConfig_placementStrategy(rName),
				Check: resource.ComposeTestCheckFunc(
					testAccCheckServiceExists(ctx, resourceName, &service2),
					testAccCheckServiceNotRecreated(&service1, &service2),
					resource.TestCheckResourceAttr(resourceName, "ordered_placement_strategy.#", "1"),
					resource.TestCheckResourceAttr(resourceName, "ordered_placement_strategy.0.type", "binpack"),
					resource.TestCheckResourceAttr(resourceName, "ordered_placement_strategy.0.field", "memory"),
				),
			},
			{
				Config: testAccServiceConfig_randomPlacementStrategy(rName),
				Check: resource.ComposeTestCheckFunc(
					testAccCheckServiceExists(ctx, resourceName, &service3),
					testAccCheckServiceNotRecreated(&service2, &service3),
					resource.TestCheckResourceAttr(resourceName, "ordered_placement_strategy.#", "1"),
					resource.TestCheckResourceAttr(resourceName, "ordered_placement_strategy.0.type", "random"),
					resource.TestCheckResourceAttr(resourceName, "ordered_placement_strategy.0.field", ""),
				),
			},
			{
				Config: testAccServiceConfig_multiplacementStrategy(rName),
				Check: resource.ComposeTestCheckFunc(
					testAccCheckServiceExists(ctx, resourceName, &service4),
					testAccCheckServiceNotRecreated(&service3, &service4),
					resource.TestCheckResourceAttr(resourceName, "ordered_placement_strategy.#", "2"),
					resource.TestCheckResourceAttr(resourceName, "ordered_placement_strategy.0.type", "binpack"),
					resource.TestCheckResourceAttr(resourceName, "ordered_placement_strategy.0.field", "memory"),
					resource.TestCheckResourceAttr(resourceName, "ordered_placement_strategy.1.type", "spread"),
					resource.TestCheckResourceAttr(resourceName, "ordered_placement_strategy.1.field", "instanceId"),
				),
			},
		},
	})
}

// Reference: https://github.com/hashicorp/terraform-provider-aws/issues/13146
func TestAccECSService_PlacementStrategy_missing(t *testing.T) {
	ctx := acctest.Context(t)
	rName := sdkacctest.RandomWithPrefix(acctest.ResourcePrefix)

	resource.ParallelTest(t, resource.TestCase{
		PreCheck:                 func() { acctest.PreCheck(ctx, t) },
		ErrorCheck:               acctest.ErrorCheck(t, ecs.EndpointsID),
		ProtoV5ProviderFactories: acctest.ProtoV5ProviderFactories,
		CheckDestroy:             testAccCheckServiceDestroy(ctx),
		Steps: []resource.TestStep{
			{
				Config:      testAccServiceConfig_placementStrategyType(rName, ""),
				ExpectError: regexp.MustCompile(`expected ordered_placement_strategy.0.type to be one of`),
			},
		},
	})
}

func TestAccECSService_PlacementConstraints_basic(t *testing.T) {
	ctx := acctest.Context(t)
	var service1, service2 ecs.Service
	rName := sdkacctest.RandomWithPrefix(acctest.ResourcePrefix)
	resourceName := "aws_ecs_service.test"

	resource.ParallelTest(t, resource.TestCase{
		PreCheck:                 func() { acctest.PreCheck(ctx, t) },
		ErrorCheck:               acctest.ErrorCheck(t, ecs.EndpointsID),
		ProtoV5ProviderFactories: acctest.ProtoV5ProviderFactories,
		CheckDestroy:             testAccCheckServiceDestroy(ctx),
		Steps: []resource.TestStep{
			{
				Config: testAccServiceConfig_placementConstraint(rName),
				Check: resource.ComposeTestCheckFunc(
					testAccCheckServiceExists(ctx, resourceName, &service1),
					resource.TestCheckResourceAttr(resourceName, "placement_constraints.#", "1"),
				),
			},
			{
				Config: testAccServiceConfig_placementConstraintEmptyExpression(rName),
				Check: resource.ComposeTestCheckFunc(
					testAccCheckServiceExists(ctx, resourceName, &service2),
					testAccCheckServiceNotRecreated(&service1, &service2),
					resource.TestCheckResourceAttr(resourceName, "placement_constraints.#", "1"),
				),
			},
		},
	})
}

func TestAccECSService_PlacementConstraints_emptyExpression(t *testing.T) {
	ctx := acctest.Context(t)
	var service ecs.Service
	rName := sdkacctest.RandomWithPrefix(acctest.ResourcePrefix)
	resourceName := "aws_ecs_service.test"

	resource.ParallelTest(t, resource.TestCase{
		PreCheck:                 func() { acctest.PreCheck(ctx, t) },
		ErrorCheck:               acctest.ErrorCheck(t, ecs.EndpointsID),
		ProtoV5ProviderFactories: acctest.ProtoV5ProviderFactories,
		CheckDestroy:             testAccCheckServiceDestroy(ctx),
		Steps: []resource.TestStep{
			{
				Config: testAccServiceConfig_placementConstraintEmptyExpression(rName),
				Check: resource.ComposeTestCheckFunc(
					testAccCheckServiceExists(ctx, resourceName, &service),
					resource.TestCheckResourceAttr(resourceName, "placement_constraints.#", "1"),
				),
			},
		},
	})
}

func TestAccECSService_LaunchTypeFargate_basic(t *testing.T) {
	ctx := acctest.Context(t)
	var service ecs.Service
	rName := sdkacctest.RandomWithPrefix(acctest.ResourcePrefix)
	resourceName := "aws_ecs_service.test"

	resource.ParallelTest(t, resource.TestCase{
		PreCheck:                 func() { acctest.PreCheck(ctx, t) },
		ErrorCheck:               acctest.ErrorCheck(t, ecs.EndpointsID),
		ProtoV5ProviderFactories: acctest.ProtoV5ProviderFactories,
		CheckDestroy:             testAccCheckServiceDestroy(ctx),
		Steps: []resource.TestStep{
			{
				Config: testAccServiceConfig_launchTypeFargate(rName, false),
				Check: resource.ComposeTestCheckFunc(
					testAccCheckServiceExists(ctx, resourceName, &service),
					resource.TestCheckResourceAttr(resourceName, "launch_type", "FARGATE"),
					resource.TestCheckResourceAttr(resourceName, "network_configuration.0.assign_public_ip", "false"),
					resource.TestCheckResourceAttr(resourceName, "network_configuration.0.security_groups.#", "2"),
					resource.TestCheckResourceAttr(resourceName, "network_configuration.0.subnets.#", "2"),
					resource.TestCheckResourceAttr(resourceName, "platform_version", "LATEST"),
				),
			},
			{
				Config: testAccServiceConfig_launchTypeFargate(rName, true),
				Check: resource.ComposeTestCheckFunc(
					testAccCheckServiceExists(ctx, resourceName, &service),
					resource.TestCheckResourceAttr(resourceName, "network_configuration.0.assign_public_ip", "true"),
				),
			},
			{
				Config: testAccServiceConfig_launchTypeFargate(rName, false),
				Check: resource.ComposeTestCheckFunc(
					testAccCheckServiceExists(ctx, resourceName, &service),
					resource.TestCheckResourceAttr(resourceName, "network_configuration.0.assign_public_ip", "false"),
				),
			},
		},
	})
}

func TestAccECSService_LaunchTypeFargate_platformVersion(t *testing.T) {
	ctx := acctest.Context(t)
	var service ecs.Service
	rName := sdkacctest.RandomWithPrefix(acctest.ResourcePrefix)
	resourceName := "aws_ecs_service.test"

	resource.ParallelTest(t, resource.TestCase{
		PreCheck:                 func() { acctest.PreCheck(ctx, t) },
		ErrorCheck:               acctest.ErrorCheck(t, ecs.EndpointsID),
		ProtoV5ProviderFactories: acctest.ProtoV5ProviderFactories,
		CheckDestroy:             testAccCheckServiceDestroy(ctx),
		Steps: []resource.TestStep{
			{
				Config: testAccServiceConfig_launchTypeFargateAndPlatformVersion(rName, "1.3.0"),
				Check: resource.ComposeTestCheckFunc(
					testAccCheckServiceExists(ctx, resourceName, &service),
					resource.TestCheckResourceAttr(resourceName, "platform_version", "1.3.0"),
				),
			},
			{
				Config: testAccServiceConfig_launchTypeFargateAndPlatformVersion(rName, "LATEST"),
				Check: resource.ComposeTestCheckFunc(
					testAccCheckServiceExists(ctx, resourceName, &service),
					resource.TestCheckResourceAttr(resourceName, "platform_version", "LATEST"),
				),
			},
			{
				Config: testAccServiceConfig_launchTypeFargateAndPlatformVersion(rName, "1.4.0"),
				Check: resource.ComposeTestCheckFunc(
					testAccCheckServiceExists(ctx, resourceName, &service),
					resource.TestCheckResourceAttr(resourceName, "platform_version", "1.4.0"),
				),
			},
		},
	})
}

func TestAccECSService_LaunchTypeFargate_waitForSteadyState(t *testing.T) {
	ctx := acctest.Context(t)
	var service ecs.Service
	rName := sdkacctest.RandomWithPrefix(acctest.ResourcePrefix)
	resourceName := "aws_ecs_service.test"

	resource.ParallelTest(t, resource.TestCase{
		PreCheck:                 func() { acctest.PreCheck(ctx, t) },
		ErrorCheck:               acctest.ErrorCheck(t, ecs.EndpointsID),
		ProtoV5ProviderFactories: acctest.ProtoV5ProviderFactories,
		CheckDestroy:             testAccCheckServiceDestroy(ctx),
		Steps: []resource.TestStep{
			{
				// Wait for the ECS Cluster to reach a steady state w/specified count
				Config: testAccServiceConfig_launchTypeFargateAndWait(rName, 1, true),
				Check: resource.ComposeTestCheckFunc(
					testAccCheckServiceExists(ctx, resourceName, &service),
					resource.TestCheckResourceAttr(resourceName, "desired_count", "1"),
					resource.TestCheckResourceAttr(resourceName, "wait_for_steady_state", "true"),
				),
			},
			{
				ResourceName:      resourceName,
				ImportStateId:     fmt.Sprintf("%s/%s", rName, rName),
				ImportState:       true,
				ImportStateVerify: true,
				// Resource currently defaults to importing task_definition as family:revision
				// and wait_for_steady_state is not read from API
				ImportStateVerifyIgnore: []string{"task_definition", "wait_for_steady_state"},
			},
		},
	})
}

func TestAccECSService_LaunchTypeFargate_updateWaitForSteadyState(t *testing.T) {
	ctx := acctest.Context(t)
	var service ecs.Service
	rName := sdkacctest.RandomWithPrefix(acctest.ResourcePrefix)
	resourceName := "aws_ecs_service.test"

	resource.ParallelTest(t, resource.TestCase{
		PreCheck:                 func() { acctest.PreCheck(ctx, t) },
		ErrorCheck:               acctest.ErrorCheck(t, ecs.EndpointsID),
		ProtoV5ProviderFactories: acctest.ProtoV5ProviderFactories,
		CheckDestroy:             testAccCheckServiceDestroy(ctx),
		Steps: []resource.TestStep{
			{
				Config: testAccServiceConfig_launchTypeFargateNoWait(rName),
				Check: resource.ComposeTestCheckFunc(
					testAccCheckServiceExists(ctx, resourceName, &service),
					resource.TestCheckResourceAttr(resourceName, "desired_count", "1"),
					resource.TestCheckResourceAttr(resourceName, "wait_for_steady_state", "false"),
				),
			},
			{
				// Modify desired count and wait for the ECS Cluster to reach steady state
				Config: testAccServiceConfig_launchTypeFargateAndWait(rName, 2, true),
				Check: resource.ComposeTestCheckFunc(
					testAccCheckServiceExists(ctx, resourceName, &service),
					resource.TestCheckResourceAttr(resourceName, "desired_count", "2"),
					resource.TestCheckResourceAttr(resourceName, "wait_for_steady_state", "true"),
				),
			},
			{
				// Modify desired count without wait
				Config: testAccServiceConfig_launchTypeFargateAndWait(rName, 1, false),
				Check: resource.ComposeTestCheckFunc(
					testAccCheckServiceExists(ctx, resourceName, &service),
					resource.TestCheckResourceAttr(resourceName, "desired_count", "1"),
					resource.TestCheckResourceAttr(resourceName, "wait_for_steady_state", "false"),
				),
			},
		},
	})
}

func TestAccECSService_LaunchTypeEC2_network(t *testing.T) {
	ctx := acctest.Context(t)
	var service ecs.Service
	rName := sdkacctest.RandomWithPrefix(acctest.ResourcePrefix)
	resourceName := "aws_ecs_service.test"

	resource.ParallelTest(t, resource.TestCase{
		PreCheck:                 func() { acctest.PreCheck(ctx, t) },
		ErrorCheck:               acctest.ErrorCheck(t, ecs.EndpointsID),
		ProtoV5ProviderFactories: acctest.ProtoV5ProviderFactories,
		CheckDestroy:             testAccCheckServiceDestroy(ctx),
		Steps: []resource.TestStep{
			{
				Config: testAccServiceConfig_networkConfiguration(rName),
				Check: resource.ComposeTestCheckFunc(
					testAccCheckServiceExists(ctx, resourceName, &service),
					resource.TestCheckResourceAttr(resourceName, "network_configuration.0.assign_public_ip", "false"),
					resource.TestCheckResourceAttr(resourceName, "network_configuration.0.security_groups.#", "2"),
					resource.TestCheckResourceAttr(resourceName, "network_configuration.0.subnets.#", "2"),
				),
			},
			{
				Config: testAccServiceConfig_networkConfigurationModified(rName),
				Check: resource.ComposeTestCheckFunc(
					testAccCheckServiceExists(ctx, resourceName, &service),
					resource.TestCheckResourceAttr(resourceName, "network_configuration.0.assign_public_ip", "false"),
					resource.TestCheckResourceAttr(resourceName, "network_configuration.0.security_groups.#", "1"),
					resource.TestCheckResourceAttr(resourceName, "network_configuration.0.subnets.#", "2"),
				),
			},
		},
	})
}

func TestAccECSService_DaemonSchedulingStrategy_basic(t *testing.T) {
	ctx := acctest.Context(t)
	var service ecs.Service
	rName := sdkacctest.RandomWithPrefix(acctest.ResourcePrefix)
	resourceName := "aws_ecs_service.test"

	resource.ParallelTest(t, resource.TestCase{
		PreCheck:                 func() { acctest.PreCheck(ctx, t) },
		ErrorCheck:               acctest.ErrorCheck(t, ecs.EndpointsID),
		ProtoV5ProviderFactories: acctest.ProtoV5ProviderFactories,
		CheckDestroy:             testAccCheckServiceDestroy(ctx),
		Steps: []resource.TestStep{
			{
				Config: testAccServiceConfig_daemonSchedulingStrategy(rName),
				Check: resource.ComposeTestCheckFunc(
					testAccCheckServiceExists(ctx, resourceName, &service),
					resource.TestCheckResourceAttr(resourceName, "scheduling_strategy", "DAEMON"),
				),
			},
		},
	})
}

func TestAccECSService_DaemonSchedulingStrategy_setDeploymentMinimum(t *testing.T) {
	ctx := acctest.Context(t)
	var service ecs.Service
	rName := sdkacctest.RandomWithPrefix(acctest.ResourcePrefix)
	resourceName := "aws_ecs_service.test"

	resource.ParallelTest(t, resource.TestCase{
		PreCheck:                 func() { acctest.PreCheck(ctx, t) },
		ErrorCheck:               acctest.ErrorCheck(t, ecs.EndpointsID),
		ProtoV5ProviderFactories: acctest.ProtoV5ProviderFactories,
		CheckDestroy:             testAccCheckServiceDestroy(ctx),
		Steps: []resource.TestStep{
			{
				Config: testAccServiceConfig_daemonSchedulingStrategySetDeploymentMinimum(rName),
				Check: resource.ComposeTestCheckFunc(
					testAccCheckServiceExists(ctx, resourceName, &service),
					resource.TestCheckResourceAttr(resourceName, "scheduling_strategy", "DAEMON"),
				),
			},
		},
	})
}

func TestAccECSService_replicaSchedulingStrategy(t *testing.T) {
	ctx := acctest.Context(t)
	var service ecs.Service
	rName := sdkacctest.RandomWithPrefix(acctest.ResourcePrefix)
	resourceName := "aws_ecs_service.test"

	resource.ParallelTest(t, resource.TestCase{
		PreCheck:                 func() { acctest.PreCheck(ctx, t) },
		ErrorCheck:               acctest.ErrorCheck(t, ecs.EndpointsID),
		ProtoV5ProviderFactories: acctest.ProtoV5ProviderFactories,
		CheckDestroy:             testAccCheckServiceDestroy(ctx),
		Steps: []resource.TestStep{
			{
				Config: testAccServiceConfig_replicaSchedulingStrategy(rName),
				Check: resource.ComposeTestCheckFunc(
					testAccCheckServiceExists(ctx, resourceName, &service),
					resource.TestCheckResourceAttr(resourceName, "scheduling_strategy", "REPLICA"),
				),
			},
		},
	})
}

func TestAccECSService_ServiceRegistries_basic(t *testing.T) {
	ctx := acctest.Context(t)
	var service ecs.Service
	rName := sdkacctest.RandomWithPrefix(acctest.ResourcePrefix)
	resourceName := "aws_ecs_service.test"

	resource.ParallelTest(t, resource.TestCase{
<<<<<<< HEAD
		PreCheck:                 func() { acctest.PreCheck(ctx, t); acctest.PreCheckPartitionHasService(servicediscovery.EndpointsID, t) },
=======
		PreCheck:                 func() { acctest.PreCheck(t); acctest.PreCheckPartitionHasService(t, servicediscovery.EndpointsID) },
>>>>>>> 78d002fe
		ErrorCheck:               acctest.ErrorCheck(t, ecs.EndpointsID),
		ProtoV5ProviderFactories: acctest.ProtoV5ProviderFactories,
		CheckDestroy:             testAccCheckServiceDestroy(ctx),
		Steps: []resource.TestStep{
			{
				Config: testAccServiceConfig_registries(rName),
				Check: resource.ComposeTestCheckFunc(
					testAccCheckServiceExists(ctx, resourceName, &service),
					resource.TestCheckResourceAttr(resourceName, "service_registries.#", "1"),
				),
			},
		},
	})
}

func TestAccECSService_ServiceRegistries_container(t *testing.T) {
	ctx := acctest.Context(t)
	var service ecs.Service
	rName := sdkacctest.RandomWithPrefix(acctest.ResourcePrefix)
	resourceName := "aws_ecs_service.test"

	resource.ParallelTest(t, resource.TestCase{
<<<<<<< HEAD
		PreCheck:                 func() { acctest.PreCheck(ctx, t); acctest.PreCheckPartitionHasService(servicediscovery.EndpointsID, t) },
=======
		PreCheck:                 func() { acctest.PreCheck(t); acctest.PreCheckPartitionHasService(t, servicediscovery.EndpointsID) },
>>>>>>> 78d002fe
		ErrorCheck:               acctest.ErrorCheck(t, ecs.EndpointsID),
		ProtoV5ProviderFactories: acctest.ProtoV5ProviderFactories,
		CheckDestroy:             testAccCheckServiceDestroy(ctx),
		Steps: []resource.TestStep{
			{
				Config: testAccServiceConfig_registriesContainer(rName),
				Check: resource.ComposeTestCheckFunc(
					testAccCheckServiceExists(ctx, resourceName, &service),
					resource.TestCheckResourceAttr(resourceName, "service_registries.#", "1"),
				),
			},
		},
	})
}

func TestAccECSService_ServiceRegistries_changes(t *testing.T) {
	ctx := acctest.Context(t)
	var service ecs.Service
	rName := sdkacctest.RandomWithPrefix(acctest.ResourcePrefix)
	serviceDiscoveryName := sdkacctest.RandomWithPrefix(acctest.ResourcePrefix)
	updatedServiceDiscoveryName := sdkacctest.RandomWithPrefix(acctest.ResourcePrefix)
	resourceName := "aws_ecs_service.test"

	if testing.Short() {
		t.Skip("skipping long-running test in short mode")
	}

	resource.ParallelTest(t, resource.TestCase{
<<<<<<< HEAD
		PreCheck:                 func() { acctest.PreCheck(ctx, t); acctest.PreCheckPartitionHasService(servicediscovery.EndpointsID, t) },
=======
		PreCheck:                 func() { acctest.PreCheck(t); acctest.PreCheckPartitionHasService(t, servicediscovery.EndpointsID) },
>>>>>>> 78d002fe
		ErrorCheck:               acctest.ErrorCheck(t, ecs.EndpointsID),
		ProtoV5ProviderFactories: acctest.ProtoV5ProviderFactories,
		CheckDestroy:             testAccCheckServiceDestroy(ctx),
		Steps: []resource.TestStep{
			{
				Config: testAccServiceConfig_registriesChanges(rName, serviceDiscoveryName),
				Check: resource.ComposeTestCheckFunc(
					testAccCheckServiceExists(ctx, resourceName, &service),
					resource.TestCheckResourceAttr(resourceName, "service_registries.#", "1"),
				),
			},
			{
				Config: testAccServiceConfig_registriesChanges(rName, updatedServiceDiscoveryName),
				Check: resource.ComposeTestCheckFunc(
					testAccCheckServiceExists(ctx, resourceName, &service),
					resource.TestCheckResourceAttr(resourceName, "service_registries.#", "1"),
				),
			},
		},
	})
}

func TestAccECSService_ServiceConnect_basic(t *testing.T) {
	ctx := acctest.Context(t)
	var service ecs.Service
	rName := sdkacctest.RandomWithPrefix(acctest.ResourcePrefix)
	resourceName := "aws_ecs_service.test"

	resource.ParallelTest(t, resource.TestCase{
		PreCheck:                 func() { acctest.PreCheck(ctx, t) },
		ErrorCheck:               acctest.ErrorCheck(t, ecs.EndpointsID),
		ProtoV5ProviderFactories: acctest.ProtoV5ProviderFactories,
		CheckDestroy:             testAccCheckServiceDestroy(ctx),
		Steps: []resource.TestStep{
			{
				Config: testAccServiceConfig_serviceConnectBasic(rName),
				Check: resource.ComposeTestCheckFunc(
					testAccCheckServiceExists(ctx, resourceName, &service),
					resource.TestCheckResourceAttr(resourceName, "service_connect_configuration.#", "1"),
				),
			},
		},
	})
}

func TestAccECSService_ServiceConnect_full(t *testing.T) {
	ctx := acctest.Context(t)
	var service ecs.Service
	rName := sdkacctest.RandomWithPrefix(acctest.ResourcePrefix)
	resourceName := "aws_ecs_service.test"

	resource.ParallelTest(t, resource.TestCase{
		PreCheck:                 func() { acctest.PreCheck(ctx, t) },
		ErrorCheck:               acctest.ErrorCheck(t, ecs.EndpointsID),
		ProtoV5ProviderFactories: acctest.ProtoV5ProviderFactories,
		CheckDestroy:             testAccCheckServiceDestroy(ctx),
		Steps: []resource.TestStep{
			{
				Config: testAccServiceConfig_serviceConnectAllAttributes(rName),
				Check: resource.ComposeTestCheckFunc(
					testAccCheckServiceExists(ctx, resourceName, &service),
					resource.TestCheckResourceAttr(resourceName, "service_connect_configuration.#", "1"),
				),
			},
		},
	})
}

func TestAccECSService_ServiceConnect_ingressPortOverride(t *testing.T) {
	ctx := acctest.Context(t)
	var service ecs.Service
	rName := sdkacctest.RandomWithPrefix(acctest.ResourcePrefix)
	resourceName := "aws_ecs_service.test"

	resource.ParallelTest(t, resource.TestCase{
		PreCheck:                 func() { acctest.PreCheck(ctx, t) },
		ErrorCheck:               acctest.ErrorCheck(t, ecs.EndpointsID),
		ProtoV5ProviderFactories: acctest.ProtoV5ProviderFactories,
		CheckDestroy:             testAccCheckServiceDestroy(ctx),
		Steps: []resource.TestStep{
			{
				Config: testAccServiceConfig_serviceConnectIngressPortOverride(rName),
				Check: resource.ComposeAggregateTestCheckFunc(
					testAccCheckServiceExists(ctx, resourceName, &service),
					resource.TestCheckResourceAttr(resourceName, "service_connect_configuration.#", "1"),
					resource.TestCheckResourceAttr(resourceName, "service_connect_configuration.0.enabled", "true"),
					resource.TestCheckResourceAttr(resourceName, "service_connect_configuration.0.log_configuration.#", "0"),
					resource.TestCheckResourceAttrSet(resourceName, "service_connect_configuration.0.namespace"),
					resource.TestCheckResourceAttr(resourceName, "service_connect_configuration.0.service.#", "1"),
					resource.TestCheckResourceAttr(resourceName, "service_connect_configuration.0.service.0.client_alias.#", "1"),
					resource.TestCheckResourceAttr(resourceName, "service_connect_configuration.0.service.0.client_alias.0.dns_name", ""),
					resource.TestCheckResourceAttr(resourceName, "service_connect_configuration.0.service.0.client_alias.0.port", "8080"),
					resource.TestCheckResourceAttr(resourceName, "service_connect_configuration.0.service.0.discovery_name", ""),
					resource.TestCheckResourceAttr(resourceName, "service_connect_configuration.0.service.0.ingress_port_override", "0"),
					resource.TestCheckResourceAttr(resourceName, "service_connect_configuration.0.service.0.port_name", "nginx-http"),
				),
			},
		},
	})
}

func TestAccECSService_ServiceConnect_remove(t *testing.T) {
	ctx := acctest.Context(t)
	var service ecs.Service
	rName := sdkacctest.RandomWithPrefix(acctest.ResourcePrefix)
	resourceName := "aws_ecs_service.test"

	resource.ParallelTest(t, resource.TestCase{
		PreCheck:                 func() { acctest.PreCheck(ctx, t) },
		ErrorCheck:               acctest.ErrorCheck(t, ecs.EndpointsID),
		ProtoV5ProviderFactories: acctest.ProtoV5ProviderFactories,
		CheckDestroy:             testAccCheckServiceDestroy(ctx),
		Steps: []resource.TestStep{
			{
				Config: testAccServiceConfig_serviceConnectBasic(rName),
				Check: resource.ComposeTestCheckFunc(
					testAccCheckServiceExists(ctx, resourceName, &service),
					resource.TestCheckResourceAttr(resourceName, "service_connect_configuration.#", "1"),
					resource.TestCheckResourceAttr(resourceName, "service_connect_configuration.0.enabled", "true"),
				),
			},
			{
				Config: testAccServiceConfig_serviceConnectRemoved(rName),
				Check: resource.ComposeTestCheckFunc(
					testAccCheckServiceExists(ctx, resourceName, &service),
					resource.TestCheckResourceAttr(resourceName, "service_connect_configuration.#", "0"),
				),
			},
		},
	})
}

func TestAccECSService_Tags_basic(t *testing.T) {
	ctx := acctest.Context(t)
	var service ecs.Service
	rName := sdkacctest.RandomWithPrefix(acctest.ResourcePrefix)
	resourceName := "aws_ecs_service.test"

	resource.ParallelTest(t, resource.TestCase{
		PreCheck:                 func() { acctest.PreCheck(ctx, t) },
		ErrorCheck:               acctest.ErrorCheck(t, ecs.EndpointsID),
		ProtoV5ProviderFactories: acctest.ProtoV5ProviderFactories,
		CheckDestroy:             testAccCheckServiceDestroy(ctx),
		Steps: []resource.TestStep{
			{
				Config: testAccServiceConfig_tags1(rName, "key1", "value1"),
				Check: resource.ComposeTestCheckFunc(
					testAccCheckServiceExists(ctx, resourceName, &service),
					resource.TestCheckResourceAttr(resourceName, "tags.%", "1"),
					resource.TestCheckResourceAttr(resourceName, "tags.key1", "value1"),
				),
			},
			{
				ResourceName:      resourceName,
				ImportStateId:     fmt.Sprintf("%s/%s", rName, rName),
				ImportState:       true,
				ImportStateVerify: true,
				// Resource currently defaults to importing task_definition as family:revision
				// and wait_for_steady_state is not read from API
				ImportStateVerifyIgnore: []string{"task_definition", "wait_for_steady_state"},
			},
			{
				Config: testAccServiceConfig_tags2(rName, "key1", "value1updated", "key2", "value2"),
				Check: resource.ComposeTestCheckFunc(
					testAccCheckServiceExists(ctx, resourceName, &service),
					resource.TestCheckResourceAttr(resourceName, "tags.%", "2"),
					resource.TestCheckResourceAttr(resourceName, "tags.key1", "value1updated"),
					resource.TestCheckResourceAttr(resourceName, "tags.key2", "value2"),
				),
			},
			{
				Config: testAccServiceConfig_tags1(rName, "key2", "value2"),
				Check: resource.ComposeTestCheckFunc(
					testAccCheckServiceExists(ctx, resourceName, &service),
					resource.TestCheckResourceAttr(resourceName, "tags.%", "1"),
					resource.TestCheckResourceAttr(resourceName, "tags.key2", "value2"),
				),
			},
		},
	})
}

func TestAccECSService_Tags_managed(t *testing.T) {
	ctx := acctest.Context(t)
	var service ecs.Service
	rName := sdkacctest.RandomWithPrefix(acctest.ResourcePrefix)
	resourceName := "aws_ecs_service.test"

	resource.ParallelTest(t, resource.TestCase{
		PreCheck:                 func() { acctest.PreCheck(ctx, t) },
		ErrorCheck:               acctest.ErrorCheck(t, ecs.EndpointsID),
		ProtoV5ProviderFactories: acctest.ProtoV5ProviderFactories,
		CheckDestroy:             testAccCheckServiceDestroy(ctx),
		Steps: []resource.TestStep{
			{
				Config: testAccServiceConfig_managedTags(rName),
				Check: resource.ComposeTestCheckFunc(
					testAccCheckServiceExists(ctx, resourceName, &service),
					resource.TestCheckResourceAttr(resourceName, "tags.%", "1"),
					resource.TestCheckResourceAttr(resourceName, "enable_ecs_managed_tags", "true"),
				),
			},
		},
	})
}

func TestAccECSService_Tags_propagate(t *testing.T) {
	ctx := acctest.Context(t)
	var first, second, third ecs.Service
	rName := sdkacctest.RandomWithPrefix(acctest.ResourcePrefix)
	resourceName := "aws_ecs_service.test"

	resource.ParallelTest(t, resource.TestCase{
		PreCheck:                 func() { acctest.PreCheck(ctx, t) },
		ErrorCheck:               acctest.ErrorCheck(t, ecs.EndpointsID),
		ProtoV5ProviderFactories: acctest.ProtoV5ProviderFactories,
		CheckDestroy:             testAccCheckServiceDestroy(ctx),
		Steps: []resource.TestStep{
			{
				Config: testAccServiceConfig_propagateTags(rName, "SERVICE"),
				Check: resource.ComposeTestCheckFunc(
					testAccCheckServiceExists(ctx, resourceName, &first),
					resource.TestCheckResourceAttr(resourceName, "tags.%", "1"),
					resource.TestCheckResourceAttr(resourceName, "propagate_tags", ecs.PropagateTagsService),
				),
			},
			{
				Config: testAccServiceConfig_propagateTags(rName, "TASK_DEFINITION"),
				Check: resource.ComposeTestCheckFunc(
					testAccCheckServiceExists(ctx, resourceName, &second),
					resource.TestCheckResourceAttr(resourceName, "propagate_tags", ecs.PropagateTagsTaskDefinition),
				),
			},
			{
				Config: testAccServiceConfig_propagateTags(rName, "NONE"),
				Check: resource.ComposeTestCheckFunc(
					testAccCheckServiceExists(ctx, resourceName, &third),
					resource.TestCheckResourceAttr(resourceName, "propagate_tags", ecs.PropagateTagsNone),
				),
			},
		},
	})
}

func TestAccECSService_executeCommand(t *testing.T) {
	ctx := acctest.Context(t)
	var service ecs.Service
	rName := sdkacctest.RandomWithPrefix(acctest.ResourcePrefix)
	resourceName := "aws_ecs_service.test"

	resource.ParallelTest(t, resource.TestCase{
		PreCheck:                 func() { acctest.PreCheck(ctx, t) },
		ErrorCheck:               acctest.ErrorCheck(t, ecs.EndpointsID),
		ProtoV5ProviderFactories: acctest.ProtoV5ProviderFactories,
		CheckDestroy:             testAccCheckServiceDestroy(ctx),
		Steps: []resource.TestStep{
			{
				Config: testAccServiceConfig_executeCommand(rName, true),
				Check: resource.ComposeTestCheckFunc(
					testAccCheckServiceExists(ctx, resourceName, &service),
					resource.TestCheckResourceAttr(resourceName, "enable_execute_command", "true"),
				),
			},
			{
				Config: testAccServiceConfig_executeCommand(rName, false),
				Check: resource.ComposeTestCheckFunc(
					testAccCheckServiceExists(ctx, resourceName, &service),
					resource.TestCheckResourceAttr(resourceName, "enable_execute_command", "false"),
				),
			},
		},
	})
}

func testAccCheckServiceDestroy(ctx context.Context) resource.TestCheckFunc {
	return func(s *terraform.State) error {
		conn := acctest.Provider.Meta().(*conns.AWSClient).ECSConn()

		for _, rs := range s.RootModule().Resources {
			if rs.Type != "aws_ecs_service" {
				continue
			}

			service, err := tfecs.FindServiceNoTagsByID(ctx, conn, rs.Primary.ID, rs.Primary.Attributes["cluster"])
			if tfresource.NotFound(err) {
				return nil
			}
			if err != nil {
				return err
			}

			if aws.StringValue(service.Status) == "INACTIVE" {
				return nil
			}

			return fmt.Errorf("ECS service still exists:\n%#v", service)
		}

		return nil
	}
}

func testAccCheckServiceExists(ctx context.Context, name string, service *ecs.Service) resource.TestCheckFunc {
	return func(s *terraform.State) error {
		rs, ok := s.RootModule().Resources[name]
		if !ok {
			return fmt.Errorf("Not found: %s", name)
		}

		conn := acctest.Provider.Meta().(*conns.AWSClient).ECSConn()

		err := resource.RetryContext(ctx, 1*time.Minute, func() *resource.RetryError {
			var err error
			service, err = tfecs.FindServiceNoTagsByID(ctx, conn, rs.Primary.ID, rs.Primary.Attributes["cluster"])
			if tfresource.NotFound(err) {
				return resource.RetryableError(err)
			}
			if tfawserr.ErrCodeEquals(err, ecs.ErrCodeClusterNotFoundException) {
				return resource.RetryableError(err)
			}
			if err != nil {
				return resource.NonRetryableError(err)
			}

			return nil
		})

		return err
	}
}

func testAccCheckServiceNotRecreated(i, j *ecs.Service) resource.TestCheckFunc {
	return func(s *terraform.State) error {
		if !aws.TimeValue(i.CreatedAt).Equal(aws.TimeValue(j.CreatedAt)) {
			return fmt.Errorf("ECS Service (%s) unexpectedly recreated", aws.StringValue(j.ServiceArn))
		}

		return nil
	}
}

func testAccServiceConfig_basic(rName string) string {
	return fmt.Sprintf(`
resource "aws_ecs_cluster" "default" {
  name = %[1]q
}

resource "aws_ecs_task_definition" "test" {
  family = %[1]q

  container_definitions = <<DEFINITION
[
  {
    "cpu": 128,
    "essential": true,
    "image": "mongo:latest",
    "memory": 128,
    "name": "mongodb"
  }
]
DEFINITION
}

resource "aws_ecs_service" "test" {
  name            = %[1]q
  cluster         = aws_ecs_cluster.default.id
  task_definition = aws_ecs_task_definition.test.arn
  desired_count   = 1
}
`, rName)
}

func testAccServiceConfig_modified(rName string) string {
	return fmt.Sprintf(`
resource "aws_ecs_cluster" "default" {
  name = %[1]q
}

resource "aws_ecs_task_definition" "test" {
  family = %[1]q

  container_definitions = <<DEFINITION
[
  {
    "cpu": 128,
    "essential": true,
    "image": "mongo:latest",
    "memory": 128,
    "name": "mongodb"
  }
]
DEFINITION
}

resource "aws_ecs_service" "test" {
  name            = %[1]q
  cluster         = aws_ecs_cluster.default.id
  task_definition = aws_ecs_task_definition.test.arn
  desired_count   = 2
}
`, rName)
}

func testAccServiceConfig_launchTypeFargateBase(rName string) string {
	return acctest.ConfigCompose(acctest.ConfigVPCWithSubnets(rName, 2), fmt.Sprintf(`
resource "aws_internet_gateway" "test" {
  vpc_id = aws_vpc.test.id

  tags = {
    Name = %[1]q
  }
}

resource "aws_route_table" "test" {
  vpc_id = aws_vpc.test.id

  route {
    cidr_block = "0.0.0.0/0"
    gateway_id = aws_internet_gateway.test.id
  }

  tags = {
    Name = %[1]q
  }
}

resource "aws_route_table_association" "test" {
  count          = 2
  subnet_id      = element(aws_subnet.test[*].id, count.index)
  route_table_id = aws_route_table.test.id
}

resource "aws_security_group" "test" {
  count = 2

  name        = "%[1]s-${count.index}"
  description = "Allow all traffic"
  vpc_id      = aws_vpc.test.id

  ingress {
    protocol    = "6"
    from_port   = 80
    to_port     = 8000
    cidr_blocks = [aws_vpc.test.cidr_block]
  }

  egress {
    from_port = 0
    to_port   = 0
    protocol  = "-1"

    cidr_blocks = [
      "0.0.0.0/0",
    ]
  }

  tags = {
    Name = %[1]q
  }
}

resource "aws_ecs_cluster" "test" {
  name = %[1]q
}

resource "aws_ecs_task_definition" "test" {
  family                   = %[1]q
  network_mode             = "awsvpc"
  requires_compatibilities = ["FARGATE"]
  cpu                      = "256"
  memory                   = "512"

  container_definitions = <<DEFINITION
[
  {
    "cpu": 256,
    "essential": true,
    "image": "mongo:latest",
    "memory": 512,
    "name": "mongodb",
    "networkMode": "awsvpc"
  }
]
DEFINITION
}
`, rName))
}

func testAccServiceConfig_launchTypeFargate(rName string, assignPublicIP bool) string {
	return acctest.ConfigCompose(testAccServiceConfig_launchTypeFargateBase(rName), fmt.Sprintf(`
resource "aws_ecs_service" "test" {
  name            = %[1]q
  cluster         = aws_ecs_cluster.test.id
  task_definition = aws_ecs_task_definition.test.arn
  desired_count   = 1
  launch_type     = "FARGATE"

  network_configuration {
    security_groups  = aws_security_group.test[*].id
    subnets          = aws_subnet.test[*].id
    assign_public_ip = %[2]t
  }
}
`, rName, assignPublicIP))
}

func testAccServiceConfig_launchTypeFargateAndPlatformVersion(rName, platformVersion string) string {
	return acctest.ConfigCompose(testAccServiceConfig_launchTypeFargateBase(rName), fmt.Sprintf(`
resource "aws_ecs_service" "test" {
  name             = %[1]q
  cluster          = aws_ecs_cluster.test.id
  task_definition  = aws_ecs_task_definition.test.arn
  desired_count    = 1
  launch_type      = "FARGATE"
  platform_version = %[2]q

  network_configuration {
    security_groups  = aws_security_group.test[*].id
    subnets          = aws_subnet.test[*].id
    assign_public_ip = false
  }
}
`, rName, platformVersion))
}

func testAccServiceConfig_launchTypeFargateNoWait(rName string) string {
	return acctest.ConfigCompose(testAccServiceConfig_launchTypeFargateBase(rName), fmt.Sprintf(`
resource "aws_ecs_service" "test" {
  name            = %[1]q
  cluster         = aws_ecs_cluster.test.id
  task_definition = aws_ecs_task_definition.test.arn
  desired_count   = 1
  launch_type     = "FARGATE"

  network_configuration {
    security_groups  = [aws_security_group.test[0].id]
    subnets          = aws_subnet.test[*].id
    assign_public_ip = true
  }
}
`, rName))
}

func testAccServiceConfig_launchTypeFargateAndWait(rName string, desiredCount int, waitForSteadyState bool) string {
	return acctest.ConfigCompose(testAccServiceConfig_launchTypeFargateBase(rName), fmt.Sprintf(`
resource "aws_ecs_service" "test" {
  name            = %[1]q
  cluster         = aws_ecs_cluster.test.id
  task_definition = aws_ecs_task_definition.test.arn
  desired_count   = %[2]d
  launch_type     = "FARGATE"

  network_configuration {
    security_groups  = [aws_security_group.test[0].id]
    subnets          = aws_subnet.test[*].id
    assign_public_ip = true
  }

  wait_for_steady_state = %[3]t
}

`, rName, desiredCount, waitForSteadyState))
}

func testAccServiceConfig_interchangeablePlacementStrategy(rName string) string {
	return fmt.Sprintf(`
resource "aws_ecs_cluster" "default" {
  name = %[1]q
}

resource "aws_ecs_task_definition" "test" {
  family = %[1]q

  container_definitions = <<DEFINITION
[
  {
    "cpu": 128,
    "essential": true,
    "image": "mongo:latest",
    "memory": 128,
    "name": "mongodb"
  }
]
DEFINITION
}

resource "aws_ecs_service" "test" {
  name            = %[1]q
  cluster         = aws_ecs_cluster.default.id
  task_definition = aws_ecs_task_definition.test.arn
  desired_count   = 1

  ordered_placement_strategy {
    field = "host"
    type  = "spread"
  }
}
`, rName)
}

func testAccServiceConfig_capacityProviderStrategy(rName string, weight, base int, forceNewDeployment bool) string {
	return acctest.ConfigCompose(testAccCapacityProviderConfig_base(rName), fmt.Sprintf(`
resource "aws_ecs_capacity_provider" "test" {
  name = %[1]q

  auto_scaling_group_provider {
    auto_scaling_group_arn = aws_autoscaling_group.test.arn
  }
}

resource "aws_ecs_cluster" "default" {
  name = %[1]q
}

resource "aws_ecs_task_definition" "test" {
  family = %[1]q

  container_definitions = <<DEFINITION
[
  {
    "cpu": 128,
    "essential": true,
    "image": "mongo:latest",
    "memory": 128,
    "name": "mongodb"
  }
]
DEFINITION
}

resource "aws_ecs_service" "test" {
  name                 = %[1]q
  cluster              = aws_ecs_cluster.default.id
  task_definition      = aws_ecs_task_definition.test.arn
  desired_count        = 1
  force_new_deployment = %[4]t

  capacity_provider_strategy {
    capacity_provider = aws_ecs_capacity_provider.test.name
    weight            = %[2]d
    base              = %[3]d
  }
}
`, rName, weight, base, forceNewDeployment))
}

func testAccServiceConfig_updateCapacityProviderStrategy(rName string, weight int, capacityProvider string) string {
	return acctest.ConfigCompose(
		testAccCapacityProviderConfig_base(rName),
		fmt.Sprintf(`
resource "aws_ecs_cluster" "test" {
  name = %[1]q
}

resource "aws_ecs_task_definition" "test" {
  family                   = %[1]q
  network_mode             = "awsvpc"
  requires_compatibilities = ["FARGATE"]
  cpu                      = "256"
  memory                   = "512"

  container_definitions = <<DEFINITION
[
  {
    "cpu": 256,
    "essential": true,
    "image": "mongo:latest",
    "memory": 512,
    "name": "mongodb",
    "networkMode": "awsvpc"
  }
]
DEFINITION
}

resource "aws_security_group" "test" {
  name   = %[1]q
  vpc_id = aws_vpc.test.id

  ingress {
    protocol    = "tcp"
    from_port   = 80
    to_port     = 8000
    cidr_blocks = [aws_vpc.test.cidr_block]
  }

  tags = {
    Name = %[1]q
  }
}

resource "aws_subnet" "test" {
  cidr_block = cidrsubnet(aws_vpc.test.cidr_block, 8, 1)
  vpc_id     = aws_vpc.test.id

  tags = {
    Name = %[1]q
  }
}

resource "aws_vpc" "test" {
  cidr_block = "10.10.0.0/16"

  tags = {
    Name = %[1]q
  }
}

resource "aws_ecs_service" "test" {
  name                 = %[1]q
  cluster              = aws_ecs_cluster.test.id
  task_definition      = aws_ecs_task_definition.test.arn
  desired_count        = 1
  force_new_deployment = true

  network_configuration {
    security_groups  = [aws_security_group.test.id]
    subnets          = [aws_subnet.test.id]
    assign_public_ip = false
  }

  capacity_provider_strategy {
    capacity_provider = %[3]q
    weight            = %[2]d
  }
}
`, rName, weight, capacityProvider))
}

func testAccServiceConfig_updateCapacityProviderStrategyRemove(rName string) string {
	return acctest.ConfigCompose(
		testAccCapacityProviderConfig_base(rName),
		fmt.Sprintf(`
resource "aws_ecs_cluster" "test" {
  name = %[1]q
}

resource "aws_ecs_task_definition" "test2" {
  family = %[1]q

  container_definitions = <<DEFINITION
[
  {
    "cpu": 128,
    "essential": true,
    "image": "mongo:latest",
    "memory": 128,
    "name": "mongodb"
  }
]
DEFINITION
}

resource "aws_ecs_service" "test" {
  name                 = %[1]q
  cluster              = aws_ecs_cluster.test.id
  task_definition      = aws_ecs_task_definition.test2.arn
  desired_count        = 1
  force_new_deployment = true
}
`, rName))
}

func testAccServiceConfig_multipleCapacityProviderStrategies(rName string) string {
	return acctest.ConfigCompose(testAccClusterConfig_capacityProviders(rName), fmt.Sprintf(`
resource "aws_ecs_service" "test" {
  name            = %[1]q
  cluster         = aws_ecs_cluster.test.id
  task_definition = aws_ecs_task_definition.test.arn
  desired_count   = 1

  network_configuration {
    security_groups  = [aws_security_group.allow_all.id]
    subnets          = [aws_subnet.test.id]
    assign_public_ip = false
  }

  capacity_provider_strategy {
    capacity_provider = "FARGATE"
    weight            = 1
  }
  capacity_provider_strategy {
    capacity_provider = "FARGATE_SPOT"
    weight            = 1
  }
}

resource "aws_ecs_task_definition" "test" {
  family                   = %[1]q
  network_mode             = "awsvpc"
  requires_compatibilities = ["FARGATE"]
  cpu                      = "256"
  memory                   = "512"

  container_definitions = <<DEFINITION
[
  {
    "cpu": 256,
    "essential": true,
    "image": "mongo:latest",
    "memory": 512,
    "name": "mongodb",
    "networkMode": "awsvpc"
  }
]
DEFINITION
}

resource "aws_security_group" "allow_all" {
  name        = %[1]q
  description = "Allow all inbound traffic"
  vpc_id      = aws_vpc.test.id

  ingress {
    protocol    = "tcp"
    from_port   = 80
    to_port     = 8000
    cidr_blocks = [aws_vpc.test.cidr_block]
  }
}

resource "aws_subnet" "test" {
  cidr_block = cidrsubnet(aws_vpc.test.cidr_block, 8, 1)
  vpc_id     = aws_vpc.test.id

  tags = {
    Name = %[1]q
  }
}

resource "aws_vpc" "test" {
  cidr_block = "10.10.0.0/16"

  tags = {
    Name = %[1]q
  }
}
`, rName))
}

func testAccServiceConfig_forceNewDeployment(rName string) string {
	return fmt.Sprintf(`
resource "aws_ecs_cluster" "default" {
  name = %[1]q
}

resource "aws_ecs_task_definition" "test" {
  family = %[1]q

  container_definitions = <<DEFINITION
[
  {
    "cpu": 128,
    "essential": true,
    "image": "mongo:latest",
    "memory": 128,
    "name": "mongodb"
  }
]
DEFINITION
}

resource "aws_ecs_service" "test" {
  cluster              = aws_ecs_cluster.default.id
  desired_count        = 1
  force_new_deployment = true
  name                 = %[1]q
  task_definition      = aws_ecs_task_definition.test.arn

  ordered_placement_strategy {
    type  = "binpack"
    field = "memory"
  }
}
`, rName)
}

func testAccServiceConfig_forceNewDeploymentTriggers(rName string) string {
	return fmt.Sprintf(`
resource "aws_ecs_cluster" "default" {
  name = %[1]q
}

resource "aws_ecs_task_definition" "test" {
  family = %[1]q

  container_definitions = <<DEFINITION
[
  {
    "cpu": 128,
    "essential": true,
    "image": "mongo:latest",
    "memory": 128,
    "name": "mongodb"
  }
]
DEFINITION
}

resource "aws_ecs_service" "test" {
  cluster              = aws_ecs_cluster.default.id
  desired_count        = 1
  force_new_deployment = true
  name                 = %[1]q
  task_definition      = aws_ecs_task_definition.test.arn

  ordered_placement_strategy {
    type  = "binpack"
    field = "memory"
  }

  triggers = {
    update = timestamp()
  }
}
`, rName)
}

func testAccServiceConfig_placementStrategy(rName string) string {
	return fmt.Sprintf(`
resource "aws_ecs_cluster" "default" {
  name = %[1]q
}

resource "aws_ecs_task_definition" "test" {
  family = %[1]q

  container_definitions = <<DEFINITION
[
  {
    "cpu": 128,
    "essential": true,
    "image": "mongo:latest",
    "memory": 128,
    "name": "mongodb"
  }
]
DEFINITION
}

resource "aws_ecs_service" "test" {
  name            = %[1]q
  cluster         = aws_ecs_cluster.default.id
  task_definition = aws_ecs_task_definition.test.arn
  desired_count   = 1

  ordered_placement_strategy {
    type  = "binpack"
    field = "memory"
  }
}
`, rName)
}

func testAccServiceConfig_placementStrategyType(rName string, placementStrategyType string) string {
	return fmt.Sprintf(`
resource "aws_ecs_cluster" "test" {
  name = %[1]q
}

resource "aws_ecs_task_definition" "test" {
  family = %[1]q

  container_definitions = <<DEFINITION
[
  {
    "cpu": 128,
    "essential": true,
    "image": "mongo:latest",
    "memory": 128,
    "name": "mongodb"
  }
]
DEFINITION
}

resource "aws_ecs_service" "test" {
  cluster         = aws_ecs_cluster.test.id
  desired_count   = 1
  name            = %[1]q
  task_definition = aws_ecs_task_definition.test.arn

  ordered_placement_strategy {
    type = %[1]q
  }
}
`, rName, placementStrategyType)
}

func testAccServiceConfig_randomPlacementStrategy(rName string) string {
	return fmt.Sprintf(`
resource "aws_ecs_cluster" "default" {
  name = %[1]q
}

resource "aws_ecs_task_definition" "test" {
  family = %[1]q

  container_definitions = <<DEFINITION
[
  {
    "cpu": 128,
    "essential": true,
    "image": "mongo:latest",
    "memory": 128,
    "name": "mongodb"
  }
]
DEFINITION
}

resource "aws_ecs_service" "test" {
  name            = %[1]q
  cluster         = aws_ecs_cluster.default.id
  task_definition = aws_ecs_task_definition.test.arn
  desired_count   = 1

  ordered_placement_strategy {
    type = "random"
  }
}
`, rName)
}

func testAccServiceConfig_multiplacementStrategy(rName string) string {
	return fmt.Sprintf(`
resource "aws_ecs_cluster" "default" {
  name = %[1]q
}

resource "aws_ecs_task_definition" "test" {
  family = %[1]q

  container_definitions = <<DEFINITION
[
  {
    "cpu": 128,
    "essential": true,
    "image": "mongo:latest",
    "memory": 128,
    "name": "mongodb"
  }
]
DEFINITION
}

resource "aws_ecs_service" "test" {
  name            = %[1]q
  cluster         = aws_ecs_cluster.default.id
  task_definition = aws_ecs_task_definition.test.arn
  desired_count   = 1

  ordered_placement_strategy {
    type  = "binpack"
    field = "memory"
  }

  ordered_placement_strategy {
    field = "host"
    type  = "spread"
  }
}
`, rName)
}

func testAccServiceConfig_placementConstraint(rName string) string {
	return fmt.Sprintf(`
data "aws_availability_zones" "available" {
  state = "available"

  filter {
    name   = "opt-in-status"
    values = ["opt-in-not-required"]
  }
}

resource "aws_ecs_cluster" "default" {
  name = %[1]q
}

resource "aws_ecs_task_definition" "test" {
  family = %[1]q

  container_definitions = <<DEFINITION
[
  {
    "cpu": 128,
    "essential": true,
    "image": "mongo:latest",
    "memory": 128,
    "name": "mongodb"
  }
]
DEFINITION
}

resource "aws_ecs_service" "test" {
  name            = %[1]q
  cluster         = aws_ecs_cluster.default.id
  task_definition = aws_ecs_task_definition.test.arn
  desired_count   = 1

  placement_constraints {
    type       = "memberOf"
    expression = "attribute:ecs.availability-zone in [${data.aws_availability_zones.available.names[0]}]"
  }
}
`, rName)
}

func testAccServiceConfig_placementConstraintEmptyExpression(rName string) string {
	return fmt.Sprintf(`
resource "aws_ecs_cluster" "default" {
  name = %[1]q
}

resource "aws_ecs_task_definition" "test" {
  family = %[1]q

  container_definitions = <<DEFINITION
[
  {
    "cpu": 128,
    "essential": true,
    "image": "mongo:latest",
    "memory": 128,
    "name": "mongodb"
  }
]
DEFINITION
}

resource "aws_ecs_service" "test" {
  name            = %[1]q
  cluster         = aws_ecs_cluster.default.id
  task_definition = aws_ecs_task_definition.test.arn
  desired_count   = 1

  placement_constraints {
    type = "distinctInstance"
  }
}
`, rName)
}

func testAccServiceConfig_healthCheckGracePeriodSeconds(rName string, healthCheckGracePeriodSeconds int) string {
	return fmt.Sprintf(`
data "aws_availability_zones" "available" {
  state = "available"

  filter {
    name   = "opt-in-status"
    values = ["opt-in-not-required"]
  }
}

resource "aws_vpc" "test" {
  cidr_block = "10.10.0.0/16"

  tags = {
    Name = %[1]q
  }
}

resource "aws_subnet" "test" {
  count             = 2
  cidr_block        = cidrsubnet(aws_vpc.test.cidr_block, 8, count.index)
  availability_zone = data.aws_availability_zones.available.names[count.index]
  vpc_id            = aws_vpc.test.id

  tags = {
    Name = %[1]q
  }
}

resource "aws_ecs_cluster" "test" {
  name = %[1]q
}

resource "aws_ecs_task_definition" "test" {
  family = %[1]q

  container_definitions = <<DEFINITION
[
  {
    "cpu": 256,
    "essential": true,
    "image": "ghost:latest",
    "memory": 512,
    "name": "ghost",
    "portMappings": [
      {
        "containerPort": 2368,
        "hostPort": 8080
      }
    ]
  }
]
DEFINITION
}

resource "aws_iam_role" "ecs_service" {
  name = %[1]q

  assume_role_policy = <<EOF
{
  "Version": "2008-10-17",
  "Statement": [
    {
      "Sid": "",
      "Effect": "Allow",
      "Principal": {
        "Service": "ecs.amazonaws.com"
      },
      "Action": "sts:AssumeRole"
    }
  ]
}
EOF
}

resource "aws_iam_role_policy" "ecs_service" {
  name = %[1]q
  role = aws_iam_role.ecs_service.name

  policy = <<EOF
{
  "Version": "2012-10-17",
  "Statement": [
    {
      "Effect": "Allow",
      "Action": [
        "ec2:Describe*",
        "elasticloadbalancing:DeregisterInstancesFromLoadBalancer",
        "elasticloadbalancing:DeregisterTargets",
        "elasticloadbalancing:Describe*",
        "elasticloadbalancing:RegisterInstancesWithLoadBalancer",
        "elasticloadbalancing:RegisterTargets"
      ],
      "Resource": "*"
    }
  ]
}
EOF
}

resource "aws_lb_target_group" "test" {
  name     = aws_lb.test.name
  port     = 80
  protocol = "HTTP"
  vpc_id   = aws_vpc.test.id
}

resource "aws_lb" "test" {
  name     = %[1]q
  internal = true
  subnets  = aws_subnet.test[*].id
}

resource "aws_lb_listener" "front_end" {
  load_balancer_arn = aws_lb.test.id
  port              = "80"
  protocol          = "HTTP"

  default_action {
    target_group_arn = aws_lb_target_group.test.id
    type             = "forward"
  }
}

resource "aws_ecs_service" "test" {
  name                              = %[1]q
  cluster                           = aws_ecs_cluster.test.id
  task_definition                   = aws_ecs_task_definition.test.arn
  desired_count                     = 1
  health_check_grace_period_seconds = %d
  iam_role                          = aws_iam_role.ecs_service.name

  load_balancer {
    target_group_arn = aws_lb_target_group.test.id
    container_name   = "ghost"
    container_port   = "2368"
  }

  depends_on = [aws_iam_role_policy.ecs_service]
}
`, rName, healthCheckGracePeriodSeconds)
}

func testAccServiceConfig_iamRole(rName string) string {
	return fmt.Sprintf(`
data "aws_availability_zones" "available" {
  state = "available"

  filter {
    name   = "opt-in-status"
    values = ["opt-in-not-required"]
  }
}

resource "aws_vpc" "test" {
  cidr_block = "10.0.0.0/16"

  tags = {
    Name = %[1]q
  }
}

resource "aws_subnet" "test" {
  count = 2

  availability_zone = data.aws_availability_zones.available.names[count.index]
  cidr_block        = cidrsubnet(aws_vpc.test.cidr_block, 8, count.index)
  vpc_id            = aws_vpc.test.id

  tags = {
    Name = %[1]q
  }
}

resource "aws_ecs_cluster" "test" {
  name = %[1]q
}

resource "aws_ecs_task_definition" "test" {
  family = %[1]q

  container_definitions = <<DEFINITION
[
  {
    "cpu": 128,
    "essential": true,
    "image": "ghost:latest",
    "memory": 128,
    "name": "ghost",
    "portMappings": [
      {
        "containerPort": 2368,
        "hostPort": 8080
      }
    ]
  }
]
DEFINITION
}

resource "aws_iam_role" "ecs_service" {
  name = %[1]q

  assume_role_policy = <<EOF
{
    "Version": "2012-10-17",
    "Statement": [
        {
            "Action": "sts:AssumeRole",
            "Principal": {"AWS": "*"},
            "Effect": "Allow",
            "Sid": ""
        }
    ]
}
EOF
}

resource "aws_iam_role_policy" "ecs_service" {
  name = %[1]q
  role = aws_iam_role.ecs_service.name

  policy = <<EOF
{
  "Version": "2012-10-17",
  "Statement": [
    {
      "Effect": "Allow",
      "Action": [
        "elasticloadbalancing:*",
        "ec2:*",
        "ecs:*"
      ],
      "Resource": [
        "*"
      ]
    }
  ]
}
EOF
}

resource "aws_elb" "test" {
  internal = true
  subnets  = aws_subnet.test[*].id

  listener {
    instance_port     = 8080
    instance_protocol = "http"
    lb_port           = 80
    lb_protocol       = "http"
  }
}

resource "aws_ecs_service" "test" {
  name            = %[1]q
  cluster         = aws_ecs_cluster.test.id
  task_definition = aws_ecs_task_definition.test.arn
  desired_count   = 1
  iam_role        = aws_iam_role.ecs_service.name

  load_balancer {
    elb_name       = aws_elb.test.id
    container_name = "ghost"
    container_port = "2368"
  }

  depends_on = [aws_iam_role_policy.ecs_service]
}
`, rName)
}

func testAccServiceConfig_alarms(rName string) string {
	return fmt.Sprintf(`
resource "aws_ecs_cluster" "default" {
  name = %[1]q
}

resource "aws_ecs_task_definition" "test" {
  family = %[1]q

  container_definitions = <<DEFINITION
[
  {
    "cpu": 128,
    "essential": true,
    "image": "mongo:latest",
    "memory": 128,
    "name": "mongodb"
  }
]
DEFINITION
}

resource "aws_ecs_service" "test" {
  name            = %[1]q
  cluster         = aws_ecs_cluster.default.id
  task_definition = aws_ecs_task_definition.test.arn
  desired_count   = 1

  alarms {
    enable   = true
    rollback = true
    alarm_names = [
      aws_cloudwatch_metric_alarm.test.alarm_name
    ]
  }
}

resource "aws_cloudwatch_metric_alarm" "test" {
  alarm_name                = %[1]q
  comparison_operator       = "GreaterThanOrEqualToThreshold"
  evaluation_periods        = "2"
  metric_name               = "CPUReservation"
  namespace                 = "AWS/ECS"
  period                    = "120"
  statistic                 = "Average"
  threshold                 = "80"
  insufficient_data_actions = []
}
`, rName)
}

func testAccServiceConfig_deploymentValues(rName string) string {
	return fmt.Sprintf(`
resource "aws_ecs_cluster" "default" {
  name = %[1]q
}

resource "aws_ecs_task_definition" "test" {
  family = %[1]q

  container_definitions = <<DEFINITION
[
  {
    "cpu": 128,
    "essential": true,
    "image": "mongo:latest",
    "memory": 128,
    "name": "mongodb"
  }
]
DEFINITION
}

resource "aws_ecs_service" "test" {
  name            = %[1]q
  cluster         = aws_ecs_cluster.default.id
  task_definition = aws_ecs_task_definition.test.arn
  desired_count   = 1
}
`, rName)
}

func testAccServiceLBChangesConfig_base(rName, image, containerName string, containerPort, hostPort int) string {
	return acctest.ConfigCompose(acctest.ConfigVPCWithSubnets(rName, 2), fmt.Sprintf(`
resource "aws_ecs_cluster" "test" {
  name = %[1]q
}

resource "aws_ecs_task_definition" "test" {
  family = %[1]q

  container_definitions = <<DEFINITION
[
  {
    "cpu": 128,
    "essential": true,
    "image": %[2]q,
    "memory": 128,
    "name": %[3]q,
    "portMappings": [
      {
        "containerPort": %[4]d,
        "hostPort": %[5]d
      }
    ]
  }
]
DEFINITION
}

resource "aws_iam_role" "ecs_service" {
  name = %[1]q

  assume_role_policy = <<EOF
{
    "Version": "2012-10-17",
    "Statement": [
        {
            "Action": "sts:AssumeRole",
            "Principal": {"AWS": "*"},
            "Effect": "Allow",
            "Sid": ""
        }
    ]
}
EOF
}

resource "aws_iam_role_policy" "ecs_service" {
  name = %[1]q
  role = aws_iam_role.ecs_service.name

  policy = <<EOF
{
  "Version": "2012-10-17",
  "Statement": [
    {
      "Effect": "Allow",
      "Action": [
        "elasticloadbalancing:*",
        "ec2:*",
        "ecs:*"
      ],
      "Resource": [
        "*"
      ]
    }
  ]
}
EOF
}

resource "aws_lb_target_group" "test" {
  name     = aws_lb.test.name
  port     = %[5]d
  protocol = "HTTP"
  vpc_id   = aws_vpc.test.id
}

resource "aws_lb" "test" {
  name     = %[1]q
  internal = true
  subnets  = aws_subnet.test[*].id
}

resource "aws_lb_listener" "front_end" {
  load_balancer_arn = aws_lb.test.id
  port              = "80"
  protocol          = "HTTP"

  default_action {
    target_group_arn = aws_lb_target_group.test.id
    type             = "forward"
  }
}

resource "aws_ecs_service" "test" {
  name            = %[1]q
  cluster         = aws_ecs_cluster.test.id
  task_definition = aws_ecs_task_definition.test.arn
  desired_count   = 1
  iam_role        = aws_iam_role.ecs_service.name

  load_balancer {
    target_group_arn = aws_lb_target_group.test.id
    container_name   = %[3]q
    container_port   = %[4]d
  }

  depends_on = [aws_iam_role_policy.ecs_service]
}
`, rName, image, containerName, containerPort, hostPort))
}

func testAccServiceConfig_lbChanges(rName string) string {
	return testAccServiceLBChangesConfig_base(rName, "ghost:latest", "ghost", 2368, 8080)
}

func testAccServiceConfig_lbChangesModified(rName string) string {
	return testAccServiceLBChangesConfig_base(rName, "nginx:latest", "nginx", 80, 8080)
}

func testAccServiceConfig_familyAndRevision(rName string) string {
	return fmt.Sprintf(`
resource "aws_ecs_cluster" "default" {
  name = %[1]q
}

resource "aws_ecs_task_definition" "test" {
  family = %[1]q

  container_definitions = <<DEFINITION
[
  {
    "cpu": 128,
    "essential": true,
    "image": "jenkins:latest",
    "memory": 128,
    "name": "jenkins"
  }
]
DEFINITION
}

resource "aws_ecs_service" "test" {
  name            = %[1]q
  cluster         = aws_ecs_cluster.default.id
  task_definition = "${aws_ecs_task_definition.test.family}:${aws_ecs_task_definition.test.revision}"
  desired_count   = 1
}
`, rName)
}

func testAccServiceConfig_familyAndRevisionModified(rName string) string {
	return fmt.Sprintf(`
resource "aws_ecs_cluster" "default" {
  name = %[1]q
}

resource "aws_ecs_task_definition" "test" {
  family = %[1]q

  container_definitions = <<DEFINITION
[
  {
    "cpu": 128,
    "essential": true,
    "image": "jenkins:latest",
    "memory": 128,
    "name": "jenkins"
  }
]
DEFINITION
}

resource "aws_ecs_service" "test" {
  name            = %[1]q
  cluster         = aws_ecs_cluster.default.id
  task_definition = "${aws_ecs_task_definition.test.family}:${aws_ecs_task_definition.test.revision}"
  desired_count   = 1
}
`, rName)
}

func testAccServiceConfig_renamedCluster(rName string) string {
	return fmt.Sprintf(`
resource "aws_ecs_cluster" "default" {
  name = %[1]q
}

resource "aws_ecs_task_definition" "test" {
  family = %[1]q

  container_definitions = <<DEFINITION
[
  {
    "cpu": 128,
    "essential": true,
    "image": "ghost:latest",
    "memory": 128,
    "name": "ghost"
  }
]
DEFINITION
}

resource "aws_ecs_service" "test" {
  name            = %[1]q
  cluster         = aws_ecs_cluster.default.id
  task_definition = "${aws_ecs_task_definition.test.family}:${aws_ecs_task_definition.test.revision}"
  desired_count   = 1
}
`, rName)
}

func testAccServiceConfig_clusterName(rName string) string {
	return fmt.Sprintf(`
resource "aws_ecs_cluster" "default" {
  name = %[1]q
}

resource "aws_ecs_task_definition" "test" {
  family = %[1]q

  container_definitions = <<DEFINITION
[
  {
    "cpu": 128,
    "essential": true,
    "image": "jenkins:latest",
    "memory": 128,
    "name": "jenkins"
  }
]
DEFINITION
}

resource "aws_ecs_service" "test" {
  name            = %[1]q
  cluster         = aws_ecs_cluster.default.name
  task_definition = aws_ecs_task_definition.test.arn
  desired_count   = 1
}
`, rName)
}

func testAccServiceConfig_alb(rName string) string {
	return acctest.ConfigCompose(acctest.ConfigVPCWithSubnets(rName, 2), fmt.Sprintf(`
resource "aws_ecs_cluster" "test" {
  name = %[1]q
}

resource "aws_ecs_task_definition" "test" {
  family = %[1]q

  container_definitions = <<DEFINITION
[
  {
    "cpu": 256,
    "essential": true,
    "image": "ghost:latest",
    "memory": 512,
    "name": "ghost",
    "portMappings": [
      {
        "containerPort": 2368,
        "hostPort": 8080
      }
    ]
  }
]
DEFINITION
}

resource "aws_iam_role" "ecs_service" {
  name = %[1]q

  assume_role_policy = <<EOF
{
  "Version": "2008-10-17",
  "Statement": [
    {
      "Sid": "",
      "Effect": "Allow",
      "Principal": {
        "Service": "ecs.amazonaws.com"
      },
      "Action": "sts:AssumeRole"
    }
  ]
}
EOF
}

resource "aws_iam_role_policy" "ecs_service" {
  name = %[1]q
  role = aws_iam_role.ecs_service.name

  policy = <<EOF
{
  "Version": "2012-10-17",
  "Statement": [
    {
      "Effect": "Allow",
      "Action": [
        "ec2:Describe*",
        "elasticloadbalancing:DeregisterInstancesFromLoadBalancer",
        "elasticloadbalancing:DeregisterTargets",
        "elasticloadbalancing:Describe*",
        "elasticloadbalancing:RegisterInstancesWithLoadBalancer",
        "elasticloadbalancing:RegisterTargets"
      ],
      "Resource": "*"
    }
  ]
}
EOF
}

resource "aws_lb_target_group" "test" {
  name     = aws_lb.test.name
  port     = 80
  protocol = "HTTP"
  vpc_id   = aws_vpc.test.id
}

resource "aws_lb" "test" {
  name     = %[1]q
  internal = true
  subnets  = aws_subnet.test[*].id
}

resource "aws_lb_listener" "front_end" {
  load_balancer_arn = aws_lb.test.id
  port              = "80"
  protocol          = "HTTP"

  default_action {
    target_group_arn = aws_lb_target_group.test.id
    type             = "forward"
  }
}

resource "aws_ecs_service" "test" {
  name            = %[1]q
  cluster         = aws_ecs_cluster.test.id
  task_definition = aws_ecs_task_definition.test.arn
  desired_count   = 1
  iam_role        = aws_iam_role.ecs_service.name

  load_balancer {
    target_group_arn = aws_lb_target_group.test.id
    container_name   = "ghost"
    container_port   = "2368"
  }

  depends_on = [aws_iam_role_policy.ecs_service]
}
`, rName))
}

func testAccServiceConfig_multipleTargetGroups(rName string) string {
	return acctest.ConfigCompose(acctest.ConfigVPCWithSubnets(rName, 2), fmt.Sprintf(`
resource "aws_ecs_cluster" "test" {
  name = %[1]q
}

resource "aws_ecs_task_definition" "test" {
  family = %[1]q

  container_definitions = <<DEFINITION
[
  {
    "cpu": 256,
    "essential": true,
    "image": "ghost:latest",
    "memory": 512,
    "name": "ghost",
    "portMappings": [
      {
        "containerPort": 2368,
        "hostPort": 2368
      },
      {
        "containerPort": 4501,
        "hostPort": 4501
      }
    ]
  }
]
DEFINITION
}

resource "aws_lb_target_group" "test" {
  name     = "${aws_lb.test.name}1"
  port     = 80
  protocol = "HTTP"
  vpc_id   = aws_vpc.test.id
}

resource "aws_lb_target_group" "static" {
  name     = "${aws_lb.test.name}2"
  port     = 80
  protocol = "HTTP"
  vpc_id   = aws_vpc.test.id
}

resource "aws_lb" "test" {
  name     = %[1]q
  internal = true
  subnets  = aws_subnet.test[*].id
}

resource "aws_lb_listener" "front_end" {
  load_balancer_arn = aws_lb.test.id
  port              = "80"
  protocol          = "HTTP"

  default_action {
    target_group_arn = aws_lb_target_group.test.id
    type             = "forward"
  }
}

resource "aws_lb_listener_rule" "static" {
  listener_arn = aws_lb_listener.front_end.arn
  priority     = 100

  action {
    type             = "forward"
    target_group_arn = aws_lb_target_group.static.arn
  }

  condition {
    path_pattern {
      values = ["/static/*"]
    }
  }
}

resource "aws_ecs_service" "test" {
  name            = %[1]q
  cluster         = aws_ecs_cluster.test.id
  task_definition = aws_ecs_task_definition.test.arn
  desired_count   = 1

  load_balancer {
    target_group_arn = aws_lb_target_group.test.id
    container_name   = "ghost"
    container_port   = "2368"
  }

  load_balancer {
    target_group_arn = aws_lb_target_group.static.id
    container_name   = "ghost"
    container_port   = "4501"
  }
}
`, rName))
}

func testAccServiceNetworkConfigurationConfig_base(rName, securityGroups string) string {
	return acctest.ConfigCompose(acctest.ConfigVPCWithSubnets(rName, 2), fmt.Sprintf(`
resource "aws_security_group" "test" {
  count = 2

  name   = "%[1]s-${count.index}"
  vpc_id = aws_vpc.test.id

  ingress {
    protocol    = "6"
    from_port   = 80
    to_port     = 8000
    cidr_blocks = [aws_vpc.test.cidr_block]
  }

  tags = {
    Name = %[1]q
  }
}

resource "aws_ecs_cluster" "test" {
  name = %[1]q
}

resource "aws_ecs_task_definition" "test" {
  family                = %[1]q
  network_mode          = "awsvpc"
  container_definitions = <<DEFINITION
[
  {
    "cpu": 128,
    "essential": true,
    "image": "mongo:latest",
    "memory": 128,
    "name": "mongodb"
  }
]
DEFINITION
}

resource "aws_ecs_service" "test" {
  name            = %[1]q
  cluster         = aws_ecs_cluster.test.id
  task_definition = aws_ecs_task_definition.test.arn
  desired_count   = 1
  network_configuration {
    security_groups = [%[2]s]
    subnets         = aws_subnet.test[*].id
  }
}
`, rName, securityGroups))
}

func testAccServiceConfig_networkConfiguration(rName string) string {
	return testAccServiceNetworkConfigurationConfig_base(rName, "aws_security_group.test[0].id, aws_security_group.test[1].id")
}

func testAccServiceConfig_networkConfigurationModified(rName string) string {
	return testAccServiceNetworkConfigurationConfig_base(rName, "aws_security_group.test[0].id")
}

func testAccServiceConfig_registries(rName string) string {
	return acctest.ConfigCompose(acctest.ConfigVPCWithSubnets(rName, 2), fmt.Sprintf(`
resource "aws_security_group" "test" {
  name   = %[1]q
  vpc_id = aws_vpc.test.id

  ingress {
    protocol    = "-1"
    from_port   = 0
    to_port     = 0
    cidr_blocks = [aws_vpc.test.cidr_block]
  }

  tags = {
    Name = %[1]q
  }
}

resource "aws_service_discovery_private_dns_namespace" "test" {
  name        = "%[1]s.terraform.local"
  description = "test"
  vpc         = aws_vpc.test.id
}

resource "aws_service_discovery_service" "test" {
  name = %[1]q

  dns_config {
    namespace_id = aws_service_discovery_private_dns_namespace.test.id

    dns_records {
      ttl  = 5
      type = "SRV"
    }
  }
}

resource "aws_ecs_cluster" "test" {
  name = %[1]q
}

resource "aws_ecs_task_definition" "test" {
  family       = %[1]q
  network_mode = "awsvpc"

  container_definitions = <<DEFINITION
[
  {
    "cpu": 128,
    "essential": true,
    "image": "mongo:latest",
    "memory": 128,
    "name": "mongodb"
  }
]
DEFINITION
}

resource "aws_ecs_service" "test" {
  name            = %[1]q
  cluster         = aws_ecs_cluster.test.id
  task_definition = aws_ecs_task_definition.test.arn
  desired_count   = 1

  service_registries {
    port         = 34567
    registry_arn = aws_service_discovery_service.test.arn
  }

  network_configuration {
    security_groups = [aws_security_group.test.id]
    subnets         = aws_subnet.test[*].id
  }
}
`, rName))
}

func testAccServiceConfig_registriesContainer(rName string) string {
	return acctest.ConfigCompose(acctest.ConfigVPCWithSubnets(rName, 2), fmt.Sprintf(`
resource "aws_security_group" "test" {
  name   = %[1]q
  vpc_id = aws_vpc.test.id

  ingress {
    protocol    = "-1"
    from_port   = 0
    to_port     = 0
    cidr_blocks = [aws_vpc.test.cidr_block]
  }

  tags = {
    Name = %[1]q
  }
}

resource "aws_service_discovery_private_dns_namespace" "test" {
  name        = "%[1]s.terraform.local"
  description = "test"
  vpc         = aws_vpc.test.id
}

resource "aws_service_discovery_service" "test" {
  name = %[1]q

  dns_config {
    namespace_id = aws_service_discovery_private_dns_namespace.test.id

    dns_records {
      ttl  = 5
      type = "SRV"
    }
  }
}

resource "aws_ecs_cluster" "test" {
  name = %[1]q
}

resource "aws_ecs_task_definition" "test" {
  family       = %[1]q
  network_mode = "bridge"

  container_definitions = <<DEFINITION
[
  {
    "cpu": 128,
    "essential": true,
    "image": "mongo:latest",
    "memory": 128,
    "name": "mongodb",
    "portMappings": [
    {
      "hostPort": 0,
      "protocol": "tcp",
      "containerPort": 27017
    }
    ]
  }
]
DEFINITION
}

resource "aws_ecs_service" "test" {
  name            = %[1]q
  cluster         = aws_ecs_cluster.test.id
  task_definition = aws_ecs_task_definition.test.arn
  desired_count   = 1

  service_registries {
    container_name = "mongodb"
    container_port = 27017
    registry_arn   = aws_service_discovery_service.test.arn
  }
}
`, rName))
}

func testAccServiceConfig_registriesChanges(rName, discoveryName string) string {
	return acctest.ConfigCompose(acctest.ConfigVPCWithSubnets(rName, 2), fmt.Sprintf(`
resource "aws_security_group" "test" {
  name   = %[1]q
  vpc_id = aws_vpc.test.id

  ingress {
    protocol    = "-1"
    from_port   = 0
    to_port     = 0
    cidr_blocks = [aws_vpc.test.cidr_block]
  }

  tags = {
    Name = %[1]q
  }
}

resource "aws_service_discovery_private_dns_namespace" "test" {
  name        = "%[2]s.terraform.local"
  description = "test"
  vpc         = aws_vpc.test.id
}

resource "aws_service_discovery_service" "test" {
  name = %[2]q

  dns_config {
    namespace_id = aws_service_discovery_private_dns_namespace.test.id

    dns_records {
      ttl  = 5
      type = "SRV"
    }
  }
}

resource "aws_ecs_cluster" "test" {
  name = %[1]q
}

resource "aws_ecs_task_definition" "test" {
  family       = %[1]q
  network_mode = "awsvpc"

  container_definitions = <<DEFINITION
[
  {
    "cpu": 128,
    "essential": true,
    "image": "mongo:latest",
    "memory": 128,
    "name": "mongodb"
  }
]
DEFINITION
}

resource "aws_ecs_service" "test" {
  name            = %[1]q
  cluster         = aws_ecs_cluster.test.id
  task_definition = aws_ecs_task_definition.test.arn
  desired_count   = 1

  service_registries {
    port         = 34567
    registry_arn = aws_service_discovery_service.test.arn
  }

  network_configuration {
    security_groups = [aws_security_group.test.id]
    subnets         = aws_subnet.test[*].id
  }
}
`, rName, discoveryName))
}

func testAccServiceConfig_daemonSchedulingStrategy(rName string) string {
	return fmt.Sprintf(`
resource "aws_ecs_cluster" "default" {
  name = %[1]q
}

resource "aws_ecs_task_definition" "test" {
  family = %[1]q

  container_definitions = <<DEFINITION
[
  {
    "cpu": 128,
    "essential": true,
    "image": "ghost:latest",
    "memory": 128,
    "name": "ghost"
  }
]
DEFINITION
}

resource "aws_ecs_service" "test" {
  name                = %[1]q
  cluster             = aws_ecs_cluster.default.id
  task_definition     = "${aws_ecs_task_definition.test.family}:${aws_ecs_task_definition.test.revision}"
  scheduling_strategy = "DAEMON"
}
`, rName)
}

func testAccServiceConfig_daemonSchedulingStrategySetDeploymentMinimum(rName string) string {
	return fmt.Sprintf(`
resource "aws_ecs_cluster" "default" {
  name = %[1]q
}

resource "aws_ecs_task_definition" "test" {
  family = %[1]q

  container_definitions = <<DEFINITION
[
  {
    "cpu": 128,
    "essential": true,
    "image": "ghost:latest",
    "memory": 128,
    "name": "ghost"
  }
]
DEFINITION
}

resource "aws_ecs_service" "test" {
  name                               = %[1]q
  cluster                            = aws_ecs_cluster.default.id
  task_definition                    = "${aws_ecs_task_definition.test.family}:${aws_ecs_task_definition.test.revision}"
  scheduling_strategy                = "DAEMON"
  deployment_minimum_healthy_percent = "50"
}
`, rName)
}

func testAccServiceConfig_deploymentControllerTypeCodeDeploy(rName string) string {
	return acctest.ConfigCompose(acctest.ConfigVPCWithSubnets(rName, 2), fmt.Sprintf(`
resource "aws_lb" "test" {
  internal = true
  name     = %[1]q
  subnets  = aws_subnet.test[*].id
}

resource "aws_lb_listener" "test" {
  load_balancer_arn = aws_lb.test.id
  port              = "80"
  protocol          = "HTTP"

  default_action {
    target_group_arn = aws_lb_target_group.test.id
    type             = "forward"
  }
}

resource "aws_lb_target_group" "test" {
  name     = aws_lb.test.name
  port     = 80
  protocol = "HTTP"
  vpc_id   = aws_vpc.test.id
}

resource "aws_ecs_cluster" "test" {
  name = %[1]q
}

resource "aws_ecs_task_definition" "test" {
  family = %[1]q

  container_definitions = <<DEFINITION
[
  {
    "cpu": 128,
    "essential": true,
    "image": "mongo:latest",
    "memory": 128,
    "name": "test",
    "portMappings": [
      {
        "containerPort": 80,
        "hostPort": 8080
      }
    ]
  }
]
DEFINITION
}

resource "aws_ecs_service" "test" {
  cluster         = aws_ecs_cluster.test.id
  desired_count   = 0
  name            = %[1]q
  task_definition = aws_ecs_task_definition.test.arn

  deployment_controller {
    type = "CODE_DEPLOY"
  }

  load_balancer {
    container_name   = "test"
    container_port   = "80"
    target_group_arn = aws_lb_target_group.test.id
  }
}
`, rName))
}

func testAccServiceConfig_deploymentControllerTypeCodeDeployUpdate(rName string, desiredReplicas, healthCheckGracePeriodSeconds int) string {
	return acctest.ConfigCompose(acctest.ConfigVPCWithSubnets(rName, 2), fmt.Sprintf(`
resource "aws_internet_gateway" "test" {
  vpc_id = aws_vpc.test.id

  tags = {
    Name = %[1]q
  }
}

resource "aws_route_table" "test" {
  vpc_id = aws_vpc.test.id

  route {
    cidr_block = "0.0.0.0/0"
    gateway_id = aws_internet_gateway.test.id
  }

  tags = {
    Name = %[1]q
  }
}

resource "aws_security_group" "test" {
  name   = %[1]q
  vpc_id = aws_vpc.test.id

  ingress {
    protocol    = "6"
    from_port   = 80
    to_port     = 8000
    cidr_blocks = [aws_vpc.test.cidr_block]
  }

  egress {
    from_port = 0
    to_port   = 0
    protocol  = "-1"

    cidr_blocks = [
      "0.0.0.0/0",
    ]
  }

  tags = {
    Name = %[1]q
  }
}

resource "aws_route_table_association" "test" {
  count          = 2
  subnet_id      = element(aws_subnet.test[*].id, count.index)
  route_table_id = aws_route_table.test.id
}

resource "aws_lb" "test" {
  internal = true
  name     = %[1]q
  subnets  = aws_subnet.test[*].id
}

resource "aws_lb_listener" "test" {
  load_balancer_arn = aws_lb.test.id
  port              = "80"
  protocol          = "HTTP"

  default_action {
    target_group_arn = aws_lb_target_group.test.id
    type             = "forward"
  }
}

resource "aws_lb_target_group" "test" {
  target_type = "ip"
  name        = aws_lb.test.name
  port        = 80
  protocol    = "HTTP"
  vpc_id      = aws_vpc.test.id
}

resource "aws_ecs_cluster" "test" {
  name = %[1]q
}

resource "aws_ecs_task_definition" "test" {
  family                   = %[1]q
  requires_compatibilities = ["FARGATE"]
  network_mode             = "awsvpc"
  cpu                      = "256"
  memory                   = "512"

  container_definitions = <<DEFINITION
[
  {
    "essential": true,
    "image": "nginx:latest",
    "name": "test",
    "portMappings": [
      {
        "containerPort": 80,
        "protocol": "tcp"
      }
    ]
  }
]
DEFINITION
}

resource "aws_ecs_service" "test" {
  cluster                           = aws_ecs_cluster.test.id
  desired_count                     = %[2]d
  name                              = %[1]q
  task_definition                   = aws_ecs_task_definition.test.arn
  health_check_grace_period_seconds = %[3]d

  deployment_controller {
    type = "CODE_DEPLOY"
  }

  capacity_provider_strategy {
    capacity_provider = "FARGATE"
    base              = 1
    weight            = 1
  }

  load_balancer {
    container_name   = "test"
    container_port   = "80"
    target_group_arn = aws_lb_target_group.test.id
  }

  network_configuration {
    subnets          = aws_subnet.test[*].id
    security_groups  = [aws_security_group.test.id]
    assign_public_ip = true
  }
}
`, rName, desiredReplicas, healthCheckGracePeriodSeconds))
}

func testAccServiceConfig_deploymentControllerTypeExternal(rName string) string {
	return fmt.Sprintf(`
resource "aws_ecs_cluster" "test" {
  name = %[1]q
}

resource "aws_ecs_service" "test" {
  cluster       = aws_ecs_cluster.test.id
  desired_count = 0
  name          = %[1]q

  deployment_controller {
    type = "EXTERNAL"
  }
}
`, rName)
}

func testAccServiceConfig_deploymentPercents(rName string, deploymentMinimumHealthyPercent, deploymentMaximumPercent int) string {
	return fmt.Sprintf(`
resource "aws_ecs_cluster" "test" {
  name = %[1]q
}

resource "aws_ecs_task_definition" "test" {
  family = %[1]q

  container_definitions = <<DEFINITION
[
  {
    "cpu": 128,
    "essential": true,
    "image": "mongo:latest",
    "memory": 128,
    "name": "mongodb"
  }
]
DEFINITION
}

resource "aws_ecs_service" "test" {
  cluster                            = aws_ecs_cluster.test.id
  deployment_maximum_percent         = %[2]d
  deployment_minimum_healthy_percent = %[3]d
  desired_count                      = 1
  name                               = %[1]q
  task_definition                    = aws_ecs_task_definition.test.arn
}
`, rName, deploymentMaximumPercent, deploymentMinimumHealthyPercent)
}

func testAccServiceConfig_deploymentCircuitBreaker(rName string) string {
	return fmt.Sprintf(`
resource "aws_ecs_cluster" "test" {
  name = %[1]q
}

resource "aws_ecs_task_definition" "test" {
  family = %[1]q

  container_definitions = <<DEFINITION
[
  {
    "cpu": 128,
    "essential": true,
    "image": "mongo:latest",
    "memory": 128,
    "name": "mongodb"
  }
]
DEFINITION
}

resource "aws_ecs_service" "test" {
  cluster         = aws_ecs_cluster.test.id
  desired_count   = 1
  name            = %[1]q
  task_definition = aws_ecs_task_definition.test.arn

  deployment_circuit_breaker {
    enable   = true
    rollback = true
  }
}
`, rName)
}

func testAccServiceConfig_tags1(rName, tag1Key, tag1Value string) string {
	return fmt.Sprintf(`
resource "aws_ecs_cluster" "test" {
  name = %[1]q
}

resource "aws_ecs_task_definition" "test" {
  family = %[1]q

  container_definitions = <<DEFINITION
[
  {
    "cpu": 128,
    "essential": true,
    "image": "mongo:latest",
    "memory": 128,
    "name": "mongodb"
  }
]
DEFINITION
}

resource "aws_ecs_service" "test" {
  cluster         = aws_ecs_cluster.test.id
  desired_count   = 0
  name            = %[1]q
  task_definition = aws_ecs_task_definition.test.arn

  tags = {
    %[2]q = %[3]q
  }
}
`, rName, tag1Key, tag1Value)
}

func testAccServiceConfig_tags2(rName, tag1Key, tag1Value, tag2Key, tag2Value string) string {
	return fmt.Sprintf(`
resource "aws_ecs_cluster" "test" {
  name = %[1]q
}

resource "aws_ecs_task_definition" "test" {
  family = %[1]q

  container_definitions = <<DEFINITION
[
  {
    "cpu": 128,
    "essential": true,
    "image": "mongo:latest",
    "memory": 128,
    "name": "mongodb"
  }
]
DEFINITION
}

resource "aws_ecs_service" "test" {
  cluster         = aws_ecs_cluster.test.id
  desired_count   = 0
  name            = %[1]q
  task_definition = aws_ecs_task_definition.test.arn

  tags = {
    %[2]q = %[3]q
    %[4]q = %[5]q
  }
}
`, rName, tag1Key, tag1Value, tag2Key, tag2Value)
}

func testAccServiceConfig_managedTags(rName string) string {
	return fmt.Sprintf(`
resource "aws_ecs_cluster" "test" {
  name = %[1]q
}

resource "aws_ecs_task_definition" "test" {
  family = %[1]q

  container_definitions = <<DEFINITION
[
  {
    "cpu": 128,
    "essential": true,
    "image": "mongo:latest",
    "memory": 128,
    "name": "mongodb"
  }
]
DEFINITION
}

resource "aws_ecs_service" "test" {
  cluster                 = aws_ecs_cluster.test.id
  desired_count           = 0
  name                    = %[1]q
  task_definition         = aws_ecs_task_definition.test.arn
  enable_ecs_managed_tags = true

  tags = {
    tag-key = "tag-value"
  }
}
`, rName)
}

func testAccServiceConfig_propagateTags(rName, propagate string) string {
	return fmt.Sprintf(`
resource "aws_ecs_cluster" "test" {
  name = %[1]q
}

resource "aws_ecs_task_definition" "test" {
  family = %[1]q

  container_definitions = <<DEFINITION
[
  {
    "cpu": 128,
    "essential": true,
    "image": "mongo:latest",
    "memory": 128,
    "name": "mongodb"
  }
]
DEFINITION

  tags = {
    tag-key = "task-def"
  }
}

resource "aws_ecs_service" "test" {
  cluster                 = aws_ecs_cluster.test.id
  desired_count           = 0
  name                    = %[1]q
  task_definition         = aws_ecs_task_definition.test.arn
  enable_ecs_managed_tags = true
  propagate_tags          = %[2]q

  tags = {
    tag-key = "service"
  }
}
`, rName, propagate)
}

func testAccServiceConfig_replicaSchedulingStrategy(rName string) string {
	return fmt.Sprintf(`
resource "aws_ecs_cluster" "default" {
  name = %[1]q
}

resource "aws_ecs_task_definition" "test" {
  family = %[1]q

  container_definitions = <<DEFINITION
[
  {
    "cpu": 128,
    "essential": true,
    "image": "ghost:latest",
    "memory": 128,
    "name": "ghost"
  }
]
DEFINITION
}

resource "aws_ecs_service" "test" {
  name                = %[1]q
  cluster             = aws_ecs_cluster.default.id
  task_definition     = "${aws_ecs_task_definition.test.family}:${aws_ecs_task_definition.test.revision}"
  scheduling_strategy = "REPLICA"
  desired_count       = 1
}
`, rName)
}

func testAccServiceConfig_executeCommand(rName string, enable bool) string {
	return fmt.Sprintf(`
resource "aws_iam_role" "test" {
  name               = %[1]q
  assume_role_policy = <<EOF
{
  "Version": "2012-10-17",
  "Statement": [
    {
      "Sid": "",
      "Effect": "Allow",
      "Principal": {
        "Service": "ecs-tasks.amazonaws.com"
      },
      "Action": "sts:AssumeRole"
    }
  ]
}
EOF

  inline_policy {
    name = "exec_policy"

    policy = <<EOF
{
   "Version": "2012-10-17",
   "Statement": [
       {
       "Effect": "Allow",
       "Action": [
            "ssmmessages:CreateControlChannel",
            "ssmmessages:CreateDataChannel",
            "ssmmessages:OpenControlChannel",
            "ssmmessages:OpenDataChannel"
       ],
      "Resource": "*"
      }
   ]
}
EOF
  }
}

resource "aws_ecs_cluster" "test" {
  name = %[1]q
}

resource "aws_ecs_task_definition" "test" {
  family = %[1]q

  task_role_arn = aws_iam_role.test.arn

  container_definitions = <<DEFINITION
[
  {
    "cpu": 128,
    "essential": true,
    "image": "mongo:latest",
    "memory": 128,
    "name": "mongodb"
  }
]
DEFINITION
}

resource "aws_ecs_service" "test" {
  cluster                = aws_ecs_cluster.test.id
  desired_count          = 0
  name                   = %[1]q
  task_definition        = aws_ecs_task_definition.test.arn
  enable_execute_command = %[2]t
}
`, rName, enable)
}

func testAccServiceConfig_serviceConnectBasic(rName string) string {
	return fmt.Sprintf(`
resource "aws_service_discovery_http_namespace" "test" {
  name = %[1]q
}

resource "aws_ecs_cluster" "test" {
  name = %[1]q

  service_connect_defaults {
    namespace = aws_service_discovery_http_namespace.test.arn
  }
}

resource "aws_ecs_task_definition" "test" {
  family       = %[1]q
  network_mode = "bridge"

  container_definitions = <<DEFINITION
[
  {
    "cpu": 128,
    "essential": true,
    "image": "mongo:latest",
    "memory": 128,
    "name": "mongodb",
    "portMappings": [
    {
      "hostPort": 0,
      "protocol": "tcp",
      "containerPort": 27017
    }
    ]
  }
]
DEFINITION
}

resource "aws_ecs_service" "test" {
  name            = %[1]q
  cluster         = aws_ecs_cluster.test.id
  task_definition = aws_ecs_task_definition.test.arn
  desired_count   = 1

  service_connect_configuration {
    enabled = true
  }
}
`, rName)
}

func testAccServiceConfig_serviceConnectAllAttributes(rName string) string {
	return fmt.Sprintf(`
resource "aws_service_discovery_http_namespace" "test" {
  name = %[1]q
}

resource "aws_ecs_cluster" "test" {
  name = %[1]q
}

resource "aws_ecs_task_definition" "test" {
  family       = %[1]q
  network_mode = "bridge"

  container_definitions = <<DEFINITION
[
  {
    "cpu": 128,
    "essential": true,
    "image": "mongo:latest",
    "memory": 128,
    "name": "mongodb",
    "portMappings": [
    {
      "hostPort": 0,
      "protocol": "tcp",
      "containerPort": 27017,
      "name": "tf-test"
    }
    ]
  }
]
DEFINITION
}

resource "aws_ecs_service" "test" {
  name            = %[1]q
  cluster         = aws_ecs_cluster.test.id
  task_definition = aws_ecs_task_definition.test.arn
  desired_count   = 1

  service_connect_configuration {
    enabled   = true
    namespace = aws_service_discovery_http_namespace.test.arn

    log_configuration {
      log_driver = "json-file"

      options = {
        key = "value"
      }
    }

    service {
      client_alias {
        dns_name = "example.com"
        port     = 8080
      }

      discovery_name        = "test"
      ingress_port_override = 8443
      port_name             = "tf-test"
    }
  }
}
`, rName)
}

func testAccServiceConfig_serviceConnectIngressPortOverride(rName string) string {
	return acctest.ConfigCompose(acctest.ConfigVPCWithSubnets(rName, 2), fmt.Sprintf(`
resource "aws_security_group" "test" {
  name   = %[1]q
  vpc_id = aws_vpc.test.id

  ingress {
    protocol    = "6"
    from_port   = 80
    to_port     = 8000
    cidr_blocks = [aws_vpc.test.cidr_block]
  }

  egress {
    from_port = 0
    to_port   = 0
    protocol  = "-1"

    cidr_blocks = [
      "0.0.0.0/0",
    ]
  }

  tags = {
    Name = %[1]q
  }
}

resource "aws_service_discovery_http_namespace" "test" {
  name = %[1]q
}

resource "aws_ecs_cluster" "test" {
  name = %[1]q
}

resource "aws_ecs_task_definition" "test" {
  family       = %[1]q
  network_mode = "awsvpc"

  container_definitions = jsonencode([{
    name      = "test-nginx"
    image     = "nginx"
    cpu       = 10
    memory    = 512
    essential = true
    portMappings = [{
      name          = "nginx-http"
      containerPort = 8080
      protocol      = "tcp"
      appProtocol   = "http"
    }]
  }])
}

resource "aws_ecs_service" "test" {
  name            = %[1]q
  cluster         = aws_ecs_cluster.test.id
  task_definition = aws_ecs_task_definition.test.arn
  desired_count   = 1

  network_configuration {
    subnets          = aws_subnet.test[*].id
    security_groups  = [aws_security_group.test.id]
    assign_public_ip = false
  }

  service_connect_configuration {
    enabled   = true
    namespace = aws_service_discovery_http_namespace.test.arn

    service {
      client_alias {
        port = 8080
      }

      port_name = "nginx-http"
    }
  }
}
`, rName))
}

func testAccServiceConfig_serviceConnectRemoved(rName string) string {
	return fmt.Sprintf(`
resource "aws_service_discovery_http_namespace" "test" {
  name = %[1]q
}

resource "aws_ecs_cluster" "test" {
  name = %[1]q

  service_connect_defaults {
    namespace = aws_service_discovery_http_namespace.test.arn
  }
}

resource "aws_ecs_task_definition" "test" {
  family       = %[1]q
  network_mode = "bridge"

  container_definitions = <<DEFINITION
[
  {
    "cpu": 128,
    "essential": true,
    "image": "mongo:latest",
    "memory": 128,
    "name": "mongodb",
    "portMappings": [
    {
      "hostPort": 0,
      "protocol": "tcp",
      "containerPort": 27017
    }
    ]
  }
]
DEFINITION
}

resource "aws_ecs_service" "test" {
  name            = %[1]q
  cluster         = aws_ecs_cluster.test.id
  task_definition = aws_ecs_task_definition.test.arn
  desired_count   = 1
}
`, rName)
}<|MERGE_RESOLUTION|>--- conflicted
+++ resolved
@@ -1162,11 +1162,7 @@
 	resourceName := "aws_ecs_service.test"
 
 	resource.ParallelTest(t, resource.TestCase{
-<<<<<<< HEAD
-		PreCheck:                 func() { acctest.PreCheck(ctx, t); acctest.PreCheckPartitionHasService(servicediscovery.EndpointsID, t) },
-=======
-		PreCheck:                 func() { acctest.PreCheck(t); acctest.PreCheckPartitionHasService(t, servicediscovery.EndpointsID) },
->>>>>>> 78d002fe
+		PreCheck:                 func() { acctest.PreCheck(ctx, t); acctest.PreCheckPartitionHasService(t, servicediscovery.EndpointsID) },
 		ErrorCheck:               acctest.ErrorCheck(t, ecs.EndpointsID),
 		ProtoV5ProviderFactories: acctest.ProtoV5ProviderFactories,
 		CheckDestroy:             testAccCheckServiceDestroy(ctx),
@@ -1189,11 +1185,7 @@
 	resourceName := "aws_ecs_service.test"
 
 	resource.ParallelTest(t, resource.TestCase{
-<<<<<<< HEAD
-		PreCheck:                 func() { acctest.PreCheck(ctx, t); acctest.PreCheckPartitionHasService(servicediscovery.EndpointsID, t) },
-=======
-		PreCheck:                 func() { acctest.PreCheck(t); acctest.PreCheckPartitionHasService(t, servicediscovery.EndpointsID) },
->>>>>>> 78d002fe
+		PreCheck:                 func() { acctest.PreCheck(ctx, t); acctest.PreCheckPartitionHasService(t, servicediscovery.EndpointsID) },
 		ErrorCheck:               acctest.ErrorCheck(t, ecs.EndpointsID),
 		ProtoV5ProviderFactories: acctest.ProtoV5ProviderFactories,
 		CheckDestroy:             testAccCheckServiceDestroy(ctx),
@@ -1222,11 +1214,7 @@
 	}
 
 	resource.ParallelTest(t, resource.TestCase{
-<<<<<<< HEAD
-		PreCheck:                 func() { acctest.PreCheck(ctx, t); acctest.PreCheckPartitionHasService(servicediscovery.EndpointsID, t) },
-=======
-		PreCheck:                 func() { acctest.PreCheck(t); acctest.PreCheckPartitionHasService(t, servicediscovery.EndpointsID) },
->>>>>>> 78d002fe
+		PreCheck:                 func() { acctest.PreCheck(ctx, t); acctest.PreCheckPartitionHasService(t, servicediscovery.EndpointsID) },
 		ErrorCheck:               acctest.ErrorCheck(t, ecs.EndpointsID),
 		ProtoV5ProviderFactories: acctest.ProtoV5ProviderFactories,
 		CheckDestroy:             testAccCheckServiceDestroy(ctx),
