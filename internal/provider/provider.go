package provider

import (
	"context"
	"fmt"
	"log"
	"os"
	"regexp"
	"time"

	"github.com/aws/aws-sdk-go-v2/feature/ec2/imds"
	awsbase "github.com/hashicorp/aws-sdk-go-base/v2"
	"github.com/hashicorp/terraform-plugin-sdk/v2/diag"
	"github.com/hashicorp/terraform-plugin-sdk/v2/helper/schema"
	"github.com/hashicorp/terraform-plugin-sdk/v2/helper/validation"
	"github.com/hashicorp/terraform-provider-aws/internal/conns"
	"github.com/hashicorp/terraform-provider-aws/internal/experimental/nullable"
	"github.com/hashicorp/terraform-provider-aws/internal/service/accessanalyzer"
	"github.com/hashicorp/terraform-provider-aws/internal/service/account"
	"github.com/hashicorp/terraform-provider-aws/internal/service/acm"
	"github.com/hashicorp/terraform-provider-aws/internal/service/acmpca"
	"github.com/hashicorp/terraform-provider-aws/internal/service/amp"
	"github.com/hashicorp/terraform-provider-aws/internal/service/amplify"
	"github.com/hashicorp/terraform-provider-aws/internal/service/apigateway"
	"github.com/hashicorp/terraform-provider-aws/internal/service/apigatewayv2"
	"github.com/hashicorp/terraform-provider-aws/internal/service/appautoscaling"
	"github.com/hashicorp/terraform-provider-aws/internal/service/appconfig"
	"github.com/hashicorp/terraform-provider-aws/internal/service/appflow"
	"github.com/hashicorp/terraform-provider-aws/internal/service/appintegrations"
	"github.com/hashicorp/terraform-provider-aws/internal/service/appmesh"
	"github.com/hashicorp/terraform-provider-aws/internal/service/apprunner"
	"github.com/hashicorp/terraform-provider-aws/internal/service/appstream"
	"github.com/hashicorp/terraform-provider-aws/internal/service/appsync"
	"github.com/hashicorp/terraform-provider-aws/internal/service/athena"
	"github.com/hashicorp/terraform-provider-aws/internal/service/autoscaling"
	"github.com/hashicorp/terraform-provider-aws/internal/service/autoscalingplans"
	"github.com/hashicorp/terraform-provider-aws/internal/service/backup"
	"github.com/hashicorp/terraform-provider-aws/internal/service/batch"
	"github.com/hashicorp/terraform-provider-aws/internal/service/budgets"
	"github.com/hashicorp/terraform-provider-aws/internal/service/ce"
	"github.com/hashicorp/terraform-provider-aws/internal/service/chime"
	"github.com/hashicorp/terraform-provider-aws/internal/service/cloud9"
	"github.com/hashicorp/terraform-provider-aws/internal/service/cloudcontrol"
	"github.com/hashicorp/terraform-provider-aws/internal/service/cloudformation"
	"github.com/hashicorp/terraform-provider-aws/internal/service/cloudfront"
	"github.com/hashicorp/terraform-provider-aws/internal/service/cloudhsmv2"
	"github.com/hashicorp/terraform-provider-aws/internal/service/cloudsearch"
	"github.com/hashicorp/terraform-provider-aws/internal/service/cloudtrail"
	"github.com/hashicorp/terraform-provider-aws/internal/service/cloudwatch"
	"github.com/hashicorp/terraform-provider-aws/internal/service/codeartifact"
	"github.com/hashicorp/terraform-provider-aws/internal/service/codebuild"
	"github.com/hashicorp/terraform-provider-aws/internal/service/codecommit"
	"github.com/hashicorp/terraform-provider-aws/internal/service/codepipeline"
	"github.com/hashicorp/terraform-provider-aws/internal/service/codestarconnections"
	"github.com/hashicorp/terraform-provider-aws/internal/service/codestarnotifications"
	"github.com/hashicorp/terraform-provider-aws/internal/service/cognitoidentity"
	"github.com/hashicorp/terraform-provider-aws/internal/service/cognitoidp"
	"github.com/hashicorp/terraform-provider-aws/internal/service/configservice"
	"github.com/hashicorp/terraform-provider-aws/internal/service/connect"
	"github.com/hashicorp/terraform-provider-aws/internal/service/cur"
	"github.com/hashicorp/terraform-provider-aws/internal/service/dataexchange"
	"github.com/hashicorp/terraform-provider-aws/internal/service/datapipeline"
	"github.com/hashicorp/terraform-provider-aws/internal/service/datasync"
	"github.com/hashicorp/terraform-provider-aws/internal/service/dax"
	"github.com/hashicorp/terraform-provider-aws/internal/service/deploy"
	"github.com/hashicorp/terraform-provider-aws/internal/service/detective"
	"github.com/hashicorp/terraform-provider-aws/internal/service/devicefarm"
	"github.com/hashicorp/terraform-provider-aws/internal/service/directconnect"
	"github.com/hashicorp/terraform-provider-aws/internal/service/dlm"
	"github.com/hashicorp/terraform-provider-aws/internal/service/dms"
	"github.com/hashicorp/terraform-provider-aws/internal/service/docdb"
	"github.com/hashicorp/terraform-provider-aws/internal/service/ds"
	"github.com/hashicorp/terraform-provider-aws/internal/service/dynamodb"
	"github.com/hashicorp/terraform-provider-aws/internal/service/ec2"
	"github.com/hashicorp/terraform-provider-aws/internal/service/ecr"
	"github.com/hashicorp/terraform-provider-aws/internal/service/ecrpublic"
	"github.com/hashicorp/terraform-provider-aws/internal/service/ecs"
	"github.com/hashicorp/terraform-provider-aws/internal/service/efs"
	"github.com/hashicorp/terraform-provider-aws/internal/service/eks"
	"github.com/hashicorp/terraform-provider-aws/internal/service/elasticache"
	"github.com/hashicorp/terraform-provider-aws/internal/service/elasticbeanstalk"
	"github.com/hashicorp/terraform-provider-aws/internal/service/elasticsearch"
	"github.com/hashicorp/terraform-provider-aws/internal/service/elastictranscoder"
	"github.com/hashicorp/terraform-provider-aws/internal/service/elb"
	"github.com/hashicorp/terraform-provider-aws/internal/service/elbv2"
	"github.com/hashicorp/terraform-provider-aws/internal/service/emr"
	"github.com/hashicorp/terraform-provider-aws/internal/service/emrcontainers"
	"github.com/hashicorp/terraform-provider-aws/internal/service/emrserverless"
	"github.com/hashicorp/terraform-provider-aws/internal/service/events"
	"github.com/hashicorp/terraform-provider-aws/internal/service/firehose"
	"github.com/hashicorp/terraform-provider-aws/internal/service/fms"
	"github.com/hashicorp/terraform-provider-aws/internal/service/fsx"
	"github.com/hashicorp/terraform-provider-aws/internal/service/gamelift"
	"github.com/hashicorp/terraform-provider-aws/internal/service/glacier"
	"github.com/hashicorp/terraform-provider-aws/internal/service/globalaccelerator"
	"github.com/hashicorp/terraform-provider-aws/internal/service/glue"
	"github.com/hashicorp/terraform-provider-aws/internal/service/grafana"
	"github.com/hashicorp/terraform-provider-aws/internal/service/guardduty"
	"github.com/hashicorp/terraform-provider-aws/internal/service/iam"
	"github.com/hashicorp/terraform-provider-aws/internal/service/identitystore"
	"github.com/hashicorp/terraform-provider-aws/internal/service/imagebuilder"
	"github.com/hashicorp/terraform-provider-aws/internal/service/inspector"
	"github.com/hashicorp/terraform-provider-aws/internal/service/iot"
	"github.com/hashicorp/terraform-provider-aws/internal/service/kafka"
	"github.com/hashicorp/terraform-provider-aws/internal/service/kafkaconnect"
	"github.com/hashicorp/terraform-provider-aws/internal/service/kendra"
	"github.com/hashicorp/terraform-provider-aws/internal/service/keyspaces"
	"github.com/hashicorp/terraform-provider-aws/internal/service/kinesis"
	"github.com/hashicorp/terraform-provider-aws/internal/service/kinesisanalytics"
	"github.com/hashicorp/terraform-provider-aws/internal/service/kinesisanalyticsv2"
	"github.com/hashicorp/terraform-provider-aws/internal/service/kinesisvideo"
	"github.com/hashicorp/terraform-provider-aws/internal/service/kms"
	"github.com/hashicorp/terraform-provider-aws/internal/service/lakeformation"
	"github.com/hashicorp/terraform-provider-aws/internal/service/lambda"
	"github.com/hashicorp/terraform-provider-aws/internal/service/lexmodels"
	"github.com/hashicorp/terraform-provider-aws/internal/service/licensemanager"
	"github.com/hashicorp/terraform-provider-aws/internal/service/lightsail"
	"github.com/hashicorp/terraform-provider-aws/internal/service/location"
	"github.com/hashicorp/terraform-provider-aws/internal/service/logs"
	"github.com/hashicorp/terraform-provider-aws/internal/service/macie"
	"github.com/hashicorp/terraform-provider-aws/internal/service/macie2"
	"github.com/hashicorp/terraform-provider-aws/internal/service/mediaconvert"
	"github.com/hashicorp/terraform-provider-aws/internal/service/mediapackage"
	"github.com/hashicorp/terraform-provider-aws/internal/service/mediastore"
	"github.com/hashicorp/terraform-provider-aws/internal/service/memorydb"
	"github.com/hashicorp/terraform-provider-aws/internal/service/meta"
	"github.com/hashicorp/terraform-provider-aws/internal/service/mq"
	"github.com/hashicorp/terraform-provider-aws/internal/service/mwaa"
	"github.com/hashicorp/terraform-provider-aws/internal/service/neptune"
	"github.com/hashicorp/terraform-provider-aws/internal/service/networkfirewall"
	"github.com/hashicorp/terraform-provider-aws/internal/service/networkmanager"
	"github.com/hashicorp/terraform-provider-aws/internal/service/opensearch"
	"github.com/hashicorp/terraform-provider-aws/internal/service/opsworks"
	"github.com/hashicorp/terraform-provider-aws/internal/service/organizations"
	"github.com/hashicorp/terraform-provider-aws/internal/service/outposts"
	"github.com/hashicorp/terraform-provider-aws/internal/service/pinpoint"
	"github.com/hashicorp/terraform-provider-aws/internal/service/pricing"
	"github.com/hashicorp/terraform-provider-aws/internal/service/qldb"
	"github.com/hashicorp/terraform-provider-aws/internal/service/quicksight"
	"github.com/hashicorp/terraform-provider-aws/internal/service/ram"
	"github.com/hashicorp/terraform-provider-aws/internal/service/rds"
	"github.com/hashicorp/terraform-provider-aws/internal/service/redshift"
	"github.com/hashicorp/terraform-provider-aws/internal/service/redshiftdata"
	"github.com/hashicorp/terraform-provider-aws/internal/service/resourcegroups"
	"github.com/hashicorp/terraform-provider-aws/internal/service/resourcegroupstaggingapi"
	"github.com/hashicorp/terraform-provider-aws/internal/service/route53"
	"github.com/hashicorp/terraform-provider-aws/internal/service/route53domains"
	"github.com/hashicorp/terraform-provider-aws/internal/service/route53recoverycontrolconfig"
	"github.com/hashicorp/terraform-provider-aws/internal/service/route53recoveryreadiness"
	"github.com/hashicorp/terraform-provider-aws/internal/service/route53resolver"
	"github.com/hashicorp/terraform-provider-aws/internal/service/s3"
	"github.com/hashicorp/terraform-provider-aws/internal/service/s3control"
	"github.com/hashicorp/terraform-provider-aws/internal/service/s3outposts"
	"github.com/hashicorp/terraform-provider-aws/internal/service/sagemaker"
	"github.com/hashicorp/terraform-provider-aws/internal/service/schemas"
	"github.com/hashicorp/terraform-provider-aws/internal/service/secretsmanager"
	"github.com/hashicorp/terraform-provider-aws/internal/service/securityhub"
	"github.com/hashicorp/terraform-provider-aws/internal/service/serverlessrepo"
	"github.com/hashicorp/terraform-provider-aws/internal/service/servicecatalog"
	"github.com/hashicorp/terraform-provider-aws/internal/service/servicediscovery"
	"github.com/hashicorp/terraform-provider-aws/internal/service/servicequotas"
	"github.com/hashicorp/terraform-provider-aws/internal/service/ses"
	"github.com/hashicorp/terraform-provider-aws/internal/service/sfn"
	"github.com/hashicorp/terraform-provider-aws/internal/service/shield"
	"github.com/hashicorp/terraform-provider-aws/internal/service/signer"
	"github.com/hashicorp/terraform-provider-aws/internal/service/simpledb"
	"github.com/hashicorp/terraform-provider-aws/internal/service/sns"
	"github.com/hashicorp/terraform-provider-aws/internal/service/sqs"
	"github.com/hashicorp/terraform-provider-aws/internal/service/ssm"
	"github.com/hashicorp/terraform-provider-aws/internal/service/ssoadmin"
	"github.com/hashicorp/terraform-provider-aws/internal/service/storagegateway"
	"github.com/hashicorp/terraform-provider-aws/internal/service/sts"
	"github.com/hashicorp/terraform-provider-aws/internal/service/swf"
	"github.com/hashicorp/terraform-provider-aws/internal/service/synthetics"
	"github.com/hashicorp/terraform-provider-aws/internal/service/timestreamwrite"
	"github.com/hashicorp/terraform-provider-aws/internal/service/transfer"
	"github.com/hashicorp/terraform-provider-aws/internal/service/waf"
	"github.com/hashicorp/terraform-provider-aws/internal/service/wafregional"
	"github.com/hashicorp/terraform-provider-aws/internal/service/wafv2"
	"github.com/hashicorp/terraform-provider-aws/internal/service/worklink"
	"github.com/hashicorp/terraform-provider-aws/internal/service/workspaces"
	"github.com/hashicorp/terraform-provider-aws/internal/service/xray"
	tftags "github.com/hashicorp/terraform-provider-aws/internal/tags"
	"github.com/hashicorp/terraform-provider-aws/internal/verify"
	"github.com/hashicorp/terraform-provider-aws/names"
)

// Provider returns a *schema.Provider.
func Provider() *schema.Provider {
	// TODO: Move the validation to this, requires conditional schemas
	// TODO: Move the configuration to this, requires validation

	// The actual provider
	provider := &schema.Provider{
		Schema: map[string]*schema.Schema{
			"access_key": {
				Type:     schema.TypeString,
				Optional: true,
				Default:  "",
				Description: "The access key for API operations. You can retrieve this\n" +
					"from the 'Security & Credentials' section of the AWS console.",
			},
			"allowed_account_ids": {
				Type:          schema.TypeSet,
				Elem:          &schema.Schema{Type: schema.TypeString},
				Optional:      true,
				ConflictsWith: []string{"forbidden_account_ids"},
				Set:           schema.HashString,
			},
			"assume_role":                   assumeRoleSchema(),
			"assume_role_with_web_identity": assumeRoleWithWebIdentitySchema(),
			"custom_ca_bundle": {
				Type:     schema.TypeString,
				Optional: true,
				Description: "File containing custom root and intermediate certificates. " +
					"Can also be configured using the `AWS_CA_BUNDLE` environment variable. " +
					"(Setting `ca_bundle` in the shared config file is not supported.)",
			},
			"default_tags": {
				Type:        schema.TypeList,
				Optional:    true,
				MaxItems:    1,
				Description: "Configuration block with settings to default resource tags across all resources.",
				Elem: &schema.Resource{
					Schema: map[string]*schema.Schema{
						"tags": {
							Type:        schema.TypeMap,
							Optional:    true,
							Elem:        &schema.Schema{Type: schema.TypeString},
							Description: "Resource tags to default across all resources",
						},
					},
				},
			},
			"ec2_metadata_service_endpoint": {
				Type:     schema.TypeString,
				Optional: true,
				Description: "Address of the EC2 metadata service endpoint to use. " +
					"Can also be configured using the `AWS_EC2_METADATA_SERVICE_ENDPOINT` environment variable.",
			},
			"ec2_metadata_service_endpoint_mode": {
				Type:     schema.TypeString,
				Optional: true,
				Description: "Protocol to use with EC2 metadata service endpoint." +
					"Valid values are `IPv4` and `IPv6`. Can also be configured using the `AWS_EC2_METADATA_SERVICE_ENDPOINT_MODE` environment variable.",
			},
			"endpoints": endpointsSchema(),
			"forbidden_account_ids": {
				Type:          schema.TypeSet,
				Elem:          &schema.Schema{Type: schema.TypeString},
				Optional:      true,
				ConflictsWith: []string{"allowed_account_ids"},
				Set:           schema.HashString,
			},
			"http_proxy": {
				Type:     schema.TypeString,
				Optional: true,
				Description: "The address of an HTTP proxy to use when accessing the AWS API. " +
					"Can also be configured using the `HTTP_PROXY` or `HTTPS_PROXY` environment variables.",
			},
			"ignore_tags": {
				Type:        schema.TypeList,
				Optional:    true,
				MaxItems:    1,
				Description: "Configuration block with settings to ignore resource tags across all resources.",
				Elem: &schema.Resource{
					Schema: map[string]*schema.Schema{
						"keys": {
							Type:        schema.TypeSet,
							Optional:    true,
							Elem:        &schema.Schema{Type: schema.TypeString},
							Set:         schema.HashString,
							Description: "Resource tag keys to ignore across all resources.",
						},
						"key_prefixes": {
							Type:        schema.TypeSet,
							Optional:    true,
							Elem:        &schema.Schema{Type: schema.TypeString},
							Set:         schema.HashString,
							Description: "Resource tag key prefixes to ignore across all resources.",
						},
					},
				},
			},
			"insecure": {
				Type:     schema.TypeBool,
				Optional: true,
				Default:  false,
				Description: "Explicitly allow the provider to perform \"insecure\" SSL requests. If omitted, " +
					"default value is `false`",
			},
			"max_retries": {
				Type:     schema.TypeInt,
				Optional: true,
				Default:  25,
				Description: "The maximum number of times an AWS API request is\n" +
					"being executed. If the API request still fails, an error is\n" +
					"thrown.",
			},
			"profile": {
				Type:     schema.TypeString,
				Optional: true,
				Default:  "",
				Description: "The profile for API operations. If not set, the default profile\n" +
					"created with `aws configure` will be used.",
			},
			"region": {
				Type:     schema.TypeString,
				Optional: true,
				Description: "The region where AWS operations will take place. Examples\n" +
					"are us-east-1, us-west-2, etc.", // lintignore:AWSAT003,
			},
			"s3_force_path_style": {
				Type:       schema.TypeBool,
				Optional:   true,
				Default:    false,
				Deprecated: "Use s3_use_path_style instead.",
				Description: "Set this to true to enable the request to use path-style addressing,\n" +
					"i.e., https://s3.amazonaws.com/BUCKET/KEY. By default, the S3 client will\n" +
					"use virtual hosted bucket addressing when possible\n" +
					"(https://BUCKET.s3.amazonaws.com/KEY). Specific to the Amazon S3 service.",
			},
			"s3_use_path_style": {
				Type:     schema.TypeBool,
				Optional: true,
				Default:  false,
				Description: "Set this to true to enable the request to use path-style addressing,\n" +
					"i.e., https://s3.amazonaws.com/BUCKET/KEY. By default, the S3 client will\n" +
					"use virtual hosted bucket addressing when possible\n" +
					"(https://BUCKET.s3.amazonaws.com/KEY). Specific to the Amazon S3 service.",
			},
			"secret_key": {
				Type:     schema.TypeString,
				Optional: true,
				Default:  "",
				Description: "The secret key for API operations. You can retrieve this\n" +
					"from the 'Security & Credentials' section of the AWS console.",
			},
			"shared_config_files": {
				Type:        schema.TypeList,
				Optional:    true,
				Description: "List of paths to shared config files. If not set, defaults to [~/.aws/config].",
				Elem:        &schema.Schema{Type: schema.TypeString},
			},
			"shared_credentials_file": {
				Type:          schema.TypeString,
				Optional:      true,
				Default:       "",
				Deprecated:    "Use shared_credentials_files instead.",
				ConflictsWith: []string{"shared_credentials_files"},
				Description:   "The path to the shared credentials file. If not set, defaults to ~/.aws/credentials.",
			},
			"shared_credentials_files": {
				Type:          schema.TypeList,
				Optional:      true,
				ConflictsWith: []string{"shared_credentials_file"},
				Description:   "List of paths to shared credentials files. If not set, defaults to [~/.aws/credentials].",
				Elem:          &schema.Schema{Type: schema.TypeString},
			},
			"skip_credentials_validation": {
				Type:     schema.TypeBool,
				Optional: true,
				Default:  false,
				Description: "Skip the credentials validation via STS API. " +
					"Used for AWS API implementations that do not have STS available/implemented.",
			},
			"skip_get_ec2_platforms": {
				Type:     schema.TypeBool,
				Optional: true,
				Default:  false,
				Description: "Skip getting the supported EC2 platforms. " +
					"Used by users that don't have ec2:DescribeAccountAttributes permissions.",
			},
			"skip_metadata_api_check": {
				Type:         nullable.TypeNullableBool,
				Optional:     true,
				ValidateFunc: nullable.ValidateTypeStringNullableBool,
				Description: "Skip the AWS Metadata API check. " +
					"Used for AWS API implementations that do not have a metadata api endpoint.",
			},
			"skip_region_validation": {
				Type:     schema.TypeBool,
				Optional: true,
				Default:  false,
				Description: "Skip static validation of region name. " +
					"Used by users of alternative AWS-like APIs or users w/ access to regions that are not public (yet).",
			},
			"skip_requesting_account_id": {
				Type:     schema.TypeBool,
				Optional: true,
				Default:  false,
				Description: "Skip requesting the account ID. " +
					"Used for AWS API implementations that do not have IAM/STS API and/or metadata API.",
			},
			"sts_region": {
				Type:     schema.TypeString,
				Optional: true,
				Default:  "",
				Description: "The region where AWS STS operations will take place. Examples\n" +
					"are us-east-1 and us-west-2.", // lintignore:AWSAT003,
			},
			"token": {
				Type:     schema.TypeString,
				Optional: true,
				Default:  "",
				Description: "session token. A session token is only required if you are\n" +
					"using temporary security credentials.",
			},
			"use_dualstack_endpoint": {
				Type:        schema.TypeBool,
				Optional:    true,
				Default:     false,
				Description: "Resolve an endpoint with DualStack capability",
			},
			"use_fips_endpoint": {
				Type:        schema.TypeBool,
				Optional:    true,
				Default:     false,
				Description: "Resolve an endpoint with FIPS capability",
			},
		},

		DataSourcesMap: map[string]*schema.Resource{
			"aws_acm_certificate": acm.DataSourceCertificate(),

			"aws_acmpca_certificate_authority": acmpca.DataSourceCertificateAuthority(),
			"aws_acmpca_certificate":           acmpca.DataSourceCertificate(),

			"aws_api_gateway_api_key":     apigateway.DataSourceAPIKey(),
			"aws_api_gateway_domain_name": apigateway.DataSourceDomainName(),
			"aws_api_gateway_export":      apigateway.DataSourceExport(),
			"aws_api_gateway_resource":    apigateway.DataSourceResource(),
			"aws_api_gateway_rest_api":    apigateway.DataSourceRestAPI(),
			"aws_api_gateway_sdk":         apigateway.DataSourceSdk(),
			"aws_api_gateway_vpc_link":    apigateway.DataSourceVPCLink(),

			"aws_apigatewayv2_api":    apigatewayv2.DataSourceAPI(),
			"aws_apigatewayv2_apis":   apigatewayv2.DataSourceAPIs(),
			"aws_apigatewayv2_export": apigatewayv2.DataSourceExport(),

			"aws_appmesh_mesh":            appmesh.DataSourceMesh(),
			"aws_appmesh_virtual_service": appmesh.DataSourceVirtualService(),

			"aws_autoscaling_group":    autoscaling.DataSourceGroup(),
			"aws_autoscaling_groups":   autoscaling.DataSourceGroups(),
			"aws_launch_configuration": autoscaling.DataSourceLaunchConfiguration(),

			"aws_backup_framework":   backup.DataSourceFramework(),
			"aws_backup_plan":        backup.DataSourcePlan(),
			"aws_backup_report_plan": backup.DataSourceReportPlan(),
			"aws_backup_selection":   backup.DataSourceSelection(),
			"aws_backup_vault":       backup.DataSourceVault(),

			"aws_batch_compute_environment": batch.DataSourceComputeEnvironment(),
			"aws_batch_job_queue":           batch.DataSourceJobQueue(),
			"aws_batch_scheduling_policy":   batch.DataSourceSchedulingPolicy(),

			"aws_ce_cost_category": ce.DataSourceCostCategory(),
			"aws_ce_tags":          ce.DataSourceTags(),

			"aws_cloudcontrolapi_resource": cloudcontrol.DataSourceResource(),

			"aws_cloudformation_export": cloudformation.DataSourceExport(),
			"aws_cloudformation_stack":  cloudformation.DataSourceStack(),
			"aws_cloudformation_type":   cloudformation.DataSourceType(),

			"aws_cloudfront_cache_policy":                   cloudfront.DataSourceCachePolicy(),
			"aws_cloudfront_distribution":                   cloudfront.DataSourceDistribution(),
			"aws_cloudfront_function":                       cloudfront.DataSourceFunction(),
			"aws_cloudfront_log_delivery_canonical_user_id": cloudfront.DataSourceLogDeliveryCanonicalUserID(),
			"aws_cloudfront_origin_access_identities":       cloudfront.DataSourceOriginAccessIdentities(),
			"aws_cloudfront_origin_access_identity":         cloudfront.DataSourceOriginAccessIdentity(),
			"aws_cloudfront_origin_request_policy":          cloudfront.DataSourceOriginRequestPolicy(),
			"aws_cloudfront_realtime_log_config":            cloudfront.DataSourceRealtimeLogConfig(),
			"aws_cloudfront_response_headers_policy":        cloudfront.DataSourceResponseHeadersPolicy(),

			"aws_cloudhsm_v2_cluster": cloudhsmv2.DataSourceCluster(),

			"aws_cloudtrail_service_account": cloudtrail.DataSourceServiceAccount(),

			"aws_cloudwatch_event_bus":        events.DataSourceBus(),
			"aws_cloudwatch_event_connection": events.DataSourceConnection(),
			"aws_cloudwatch_event_source":     events.DataSourceSource(),

			"aws_cloudwatch_log_group":  logs.DataSourceGroup(),
			"aws_cloudwatch_log_groups": logs.DataSourceGroups(),

			"aws_codeartifact_authorization_token": codeartifact.DataSourceAuthorizationToken(),
			"aws_codeartifact_repository_endpoint": codeartifact.DataSourceRepositoryEndpoint(),

			"aws_codecommit_approval_rule_template": codecommit.DataSourceApprovalRuleTemplate(),
			"aws_codecommit_repository":             codecommit.DataSourceRepository(),

			"aws_codestarconnections_connection": codestarconnections.DataSourceConnection(),

			"aws_cognito_user_pool_client":              cognitoidp.DataSourceUserPoolClient(),
			"aws_cognito_user_pool_clients":             cognitoidp.DataSourceUserPoolClients(),
			"aws_cognito_user_pool_signing_certificate": cognitoidp.DataSourceUserPoolSigningCertificate(),
			"aws_cognito_user_pools":                    cognitoidp.DataSourceUserPools(),

			"aws_connect_bot_association":             connect.DataSourceBotAssociation(),
			"aws_connect_contact_flow":                connect.DataSourceContactFlow(),
			"aws_connect_contact_flow_module":         connect.DataSourceContactFlowModule(),
			"aws_connect_hours_of_operation":          connect.DataSourceHoursOfOperation(),
			"aws_connect_instance":                    connect.DataSourceInstance(),
			"aws_connect_lambda_function_association": connect.DataSourceLambdaFunctionAssociation(),
			"aws_connect_prompt":                      connect.DataSourcePrompt(),
			"aws_connect_queue":                       connect.DataSourceQueue(),
			"aws_connect_quick_connect":               connect.DataSourceQuickConnect(),
			"aws_connect_routing_profile":             connect.DataSourceRoutingProfile(),
			"aws_connect_security_profile":            connect.DataSourceSecurityProfile(),
			"aws_connect_user_hierarchy_structure":    connect.DataSourceUserHierarchyStructure(),

			"aws_cur_report_definition": cur.DataSourceReportDefinition(),

			"aws_datapipeline_pipeline":            datapipeline.DataSourcePipeline(),
			"aws_datapipeline_pipeline_definition": datapipeline.DataSourcePipelineDefinition(),

			"aws_docdb_engine_version":        docdb.DataSourceEngineVersion(),
			"aws_docdb_orderable_db_instance": docdb.DataSourceOrderableDBInstance(),

			"aws_dx_connection": directconnect.DataSourceConnection(),
			"aws_dx_gateway":    directconnect.DataSourceGateway(),
			"aws_dx_location":   directconnect.DataSourceLocation(),
			"aws_dx_locations":  directconnect.DataSourceLocations(),

			"aws_directory_service_directory": ds.DataSourceDirectory(),

			"aws_dynamodb_table": dynamodb.DataSourceTable(),

			"aws_ami":                                        ec2.DataSourceAMI(),
			"aws_ami_ids":                                    ec2.DataSourceAMIIDs(),
			"aws_availability_zone":                          ec2.DataSourceAvailabilityZone(),
			"aws_availability_zones":                         ec2.DataSourceAvailabilityZones(),
			"aws_customer_gateway":                           ec2.DataSourceCustomerGateway(),
			"aws_ebs_default_kms_key":                        ec2.DataSourceEBSDefaultKMSKey(),
			"aws_ebs_encryption_by_default":                  ec2.DataSourceEBSEncryptionByDefault(),
			"aws_ebs_snapshot":                               ec2.DataSourceEBSSnapshot(),
			"aws_ebs_snapshot_ids":                           ec2.DataSourceEBSSnapshotIDs(),
			"aws_ebs_volume":                                 ec2.DataSourceEBSVolume(),
			"aws_ebs_volumes":                                ec2.DataSourceEBSVolumes(),
			"aws_ec2_client_vpn_endpoint":                    ec2.DataSourceClientVPNEndpoint(),
			"aws_ec2_coip_pool":                              ec2.DataSourceCoIPPool(),
			"aws_ec2_coip_pools":                             ec2.DataSourceCoIPPools(),
			"aws_ec2_host":                                   ec2.DataSourceHost(),
			"aws_ec2_instance_type_offering":                 ec2.DataSourceInstanceTypeOffering(),
			"aws_ec2_instance_type_offerings":                ec2.DataSourceInstanceTypeOfferings(),
			"aws_ec2_instance_type":                          ec2.DataSourceInstanceType(),
			"aws_ec2_instance_types":                         ec2.DataSourceInstanceTypes(),
			"aws_ec2_local_gateway_route_table":              ec2.DataSourceLocalGatewayRouteTable(),
			"aws_ec2_local_gateway_route_tables":             ec2.DataSourceLocalGatewayRouteTables(),
			"aws_ec2_local_gateway_virtual_interface":        ec2.DataSourceLocalGatewayVirtualInterface(),
			"aws_ec2_local_gateway_virtual_interface_group":  ec2.DataSourceLocalGatewayVirtualInterfaceGroup(),
			"aws_ec2_local_gateway_virtual_interface_groups": ec2.DataSourceLocalGatewayVirtualInterfaceGroups(),
			"aws_ec2_local_gateway":                          ec2.DataSourceLocalGateway(),
			"aws_ec2_local_gateways":                         ec2.DataSourceLocalGateways(),
			"aws_ec2_managed_prefix_list":                    ec2.DataSourceManagedPrefixList(),
			"aws_ec2_serial_console_access":                  ec2.DataSourceSerialConsoleAccess(),
			"aws_ec2_spot_price":                             ec2.DataSourceSpotPrice(),
			"aws_ec2_transit_gateway":                        ec2.DataSourceTransitGateway(),
			"aws_ec2_transit_gateway_connect":                ec2.DataSourceTransitGatewayConnect(),
			"aws_ec2_transit_gateway_connect_peer":           ec2.DataSourceTransitGatewayConnectPeer(),
			"aws_ec2_transit_gateway_dx_gateway_attachment":  ec2.DataSourceTransitGatewayDxGatewayAttachment(),
			"aws_ec2_transit_gateway_multicast_domain":       ec2.DataSourceTransitGatewayMulticastDomain(),
			"aws_ec2_transit_gateway_peering_attachment":     ec2.DataSourceTransitGatewayPeeringAttachment(),
			"aws_ec2_transit_gateway_route_table":            ec2.DataSourceTransitGatewayRouteTable(),
			"aws_ec2_transit_gateway_route_tables":           ec2.DataSourceTransitGatewayRouteTables(),
			"aws_ec2_transit_gateway_vpc_attachment":         ec2.DataSourceTransitGatewayVPCAttachment(),
			"aws_ec2_transit_gateway_vpc_attachments":        ec2.DataSourceTransitGatewayVPCAttachments(),
			"aws_ec2_transit_gateway_vpn_attachment":         ec2.DataSourceTransitGatewayVPNAttachment(),
			"aws_eip":                                        ec2.DataSourceEIP(),
			"aws_eips":                                       ec2.DataSourceEIPs(),
			"aws_instance":                                   ec2.DataSourceInstance(),
			"aws_instances":                                  ec2.DataSourceInstances(),
			"aws_internet_gateway":                           ec2.DataSourceInternetGateway(),
			"aws_key_pair":                                   ec2.DataSourceKeyPair(),
			"aws_launch_template":                            ec2.DataSourceLaunchTemplate(),
			"aws_nat_gateway":                                ec2.DataSourceNATGateway(),
			"aws_nat_gateways":                               ec2.DataSourceNATGateways(),
			"aws_network_acls":                               ec2.DataSourceNetworkACLs(),
			"aws_network_interface":                          ec2.DataSourceNetworkInterface(),
			"aws_network_interfaces":                         ec2.DataSourceNetworkInterfaces(),
			"aws_prefix_list":                                ec2.DataSourcePrefixList(),
			"aws_route_table":                                ec2.DataSourceRouteTable(),
			"aws_route_tables":                               ec2.DataSourceRouteTables(),
			"aws_route":                                      ec2.DataSourceRoute(),
			"aws_security_group":                             ec2.DataSourceSecurityGroup(),
			"aws_security_groups":                            ec2.DataSourceSecurityGroups(),
			"aws_subnet_ids":                                 ec2.DataSourceSubnetIDs(),
			"aws_subnet":                                     ec2.DataSourceSubnet(),
			"aws_subnets":                                    ec2.DataSourceSubnets(),
			"aws_vpc_dhcp_options":                           ec2.DataSourceVPCDHCPOptions(),
			"aws_vpc_endpoint_service":                       ec2.DataSourceVPCEndpointService(),
			"aws_vpc_endpoint":                               ec2.DataSourceVPCEndpoint(),
			"aws_vpc_ipam_pool":                              ec2.DataSourceIPAMPool(),
			"aws_vpc_ipam_preview_next_cidr":                 ec2.DataSourceIPAMPreviewNextCIDR(),
			"aws_vpc_peering_connection":                     ec2.DataSourceVPCPeeringConnection(),
			"aws_vpc_peering_connections":                    ec2.DataSourceVPCPeeringConnections(),
			"aws_vpc":                                        ec2.DataSourceVPC(),
			"aws_vpcs":                                       ec2.DataSourceVPCs(),
			"aws_vpn_gateway":                                ec2.DataSourceVPNGateway(),

			"aws_ecr_authorization_token": ecr.DataSourceAuthorizationToken(),
			"aws_ecr_image":               ecr.DataSourceImage(),
			"aws_ecr_repository":          ecr.DataSourceRepository(),

			"aws_ecrpublic_authorization_token": ecrpublic.DataSourceAuthorizationToken(),

			"aws_ecs_cluster":              ecs.DataSourceCluster(),
			"aws_ecs_container_definition": ecs.DataSourceContainerDefinition(),
			"aws_ecs_service":              ecs.DataSourceService(),
			"aws_ecs_task_definition":      ecs.DataSourceTaskDefinition(),

			"aws_efs_access_point":  efs.DataSourceAccessPoint(),
			"aws_efs_access_points": efs.DataSourceAccessPoints(),
			"aws_efs_file_system":   efs.DataSourceFileSystem(),
			"aws_efs_mount_target":  efs.DataSourceMountTarget(),

			"aws_eks_addon":         eks.DataSourceAddon(),
			"aws_eks_addon_version": eks.DataSourceAddonVersion(),
			"aws_eks_cluster":       eks.DataSourceCluster(),
			"aws_eks_clusters":      eks.DataSourceClusters(),
			"aws_eks_cluster_auth":  eks.DataSourceClusterAuth(),
			"aws_eks_node_group":    eks.DataSourceNodeGroup(),
			"aws_eks_node_groups":   eks.DataSourceNodeGroups(),

			"aws_elasticache_cluster":           elasticache.DataSourceCluster(),
			"aws_elasticache_replication_group": elasticache.DataSourceReplicationGroup(),
			"aws_elasticache_user":              elasticache.DataSourceUser(),

			"aws_elastic_beanstalk_application":    elasticbeanstalk.DataSourceApplication(),
			"aws_elastic_beanstalk_hosted_zone":    elasticbeanstalk.DataSourceHostedZone(),
			"aws_elastic_beanstalk_solution_stack": elasticbeanstalk.DataSourceSolutionStack(),

			"aws_elasticsearch_domain": elasticsearch.DataSourceDomain(),

			"aws_elb":                 elb.DataSourceLoadBalancer(),
			"aws_elb_hosted_zone_id":  elb.DataSourceHostedZoneID(),
			"aws_elb_service_account": elb.DataSourceServiceAccount(),

			// Adding the Aliases for the ALB -> LB Rename
			"aws_alb":               elbv2.DataSourceLoadBalancer(),
			"aws_alb_listener":      elbv2.DataSourceListener(),
			"aws_alb_target_group":  elbv2.DataSourceTargetGroup(),
			"aws_lb":                elbv2.DataSourceLoadBalancer(),
			"aws_lb_hosted_zone_id": elbv2.DataSourceHostedZoneID(),
			"aws_lb_listener":       elbv2.DataSourceListener(),
			"aws_lb_target_group":   elbv2.DataSourceTargetGroup(),

			"aws_emr_release_labels": emr.DataSourceReleaseLabels(),

			"aws_emrcontainers_virtual_cluster": emrcontainers.DataSourceVirtualCluster(),

			"aws_kinesis_firehose_delivery_stream": firehose.DataSourceDeliveryStream(),

			"aws_globalaccelerator_accelerator": globalaccelerator.DataSourceAccelerator(),

			"aws_glue_connection":                       glue.DataSourceConnection(),
			"aws_glue_data_catalog_encryption_settings": glue.DataSourceDataCatalogEncryptionSettings(),
			"aws_glue_script":                           glue.DataSourceScript(),

			"aws_grafana_workspace": grafana.DataSourceWorkspace(),

			"aws_guardduty_detector": guardduty.DataSourceDetector(),

			"aws_iam_account_alias":           iam.DataSourceAccountAlias(),
			"aws_iam_group":                   iam.DataSourceGroup(),
			"aws_iam_instance_profile":        iam.DataSourceInstanceProfile(),
			"aws_iam_instance_profiles":       iam.DataSourceInstanceProfiles(),
			"aws_iam_openid_connect_provider": iam.DataSourceOpenIDConnectProvider(),
			"aws_iam_policy":                  iam.DataSourcePolicy(),
			"aws_iam_policy_document":         iam.DataSourcePolicyDocument(),
			"aws_iam_role":                    iam.DataSourceRole(),
			"aws_iam_roles":                   iam.DataSourceRoles(),
			"aws_iam_saml_provider":           iam.DataSourceSAMLProvider(),
			"aws_iam_server_certificate":      iam.DataSourceServerCertificate(),
			"aws_iam_session_context":         iam.DataSourceSessionContext(),
			"aws_iam_user":                    iam.DataSourceUser(),
			"aws_iam_user_ssh_key":            iam.DataSourceUserSSHKey(),
			"aws_iam_users":                   iam.DataSourceUsers(),

			"aws_identitystore_group": identitystore.DataSourceGroup(),
			"aws_identitystore_user":  identitystore.DataSourceUser(),

			"aws_imagebuilder_component":                     imagebuilder.DataSourceComponent(),
			"aws_imagebuilder_components":                    imagebuilder.DataSourceComponents(),
			"aws_imagebuilder_container_recipe":              imagebuilder.DataSourceContainerRecipe(),
			"aws_imagebuilder_container_recipes":             imagebuilder.DataSourceContainerRecipes(),
			"aws_imagebuilder_distribution_configuration":    imagebuilder.DataSourceDistributionConfiguration(),
			"aws_imagebuilder_distribution_configurations":   imagebuilder.DataSourceDistributionConfigurations(),
			"aws_imagebuilder_image":                         imagebuilder.DataSourceImage(),
			"aws_imagebuilder_image_pipeline":                imagebuilder.DataSourceImagePipeline(),
			"aws_imagebuilder_image_pipelines":               imagebuilder.DataSourceImagePipelines(),
			"aws_imagebuilder_image_recipe":                  imagebuilder.DataSourceImageRecipe(),
			"aws_imagebuilder_image_recipes":                 imagebuilder.DataSourceImageRecipes(),
			"aws_imagebuilder_infrastructure_configuration":  imagebuilder.DataSourceInfrastructureConfiguration(),
			"aws_imagebuilder_infrastructure_configurations": imagebuilder.DataSourceInfrastructureConfigurations(),

			"aws_inspector_rules_packages": inspector.DataSourceRulesPackages(),

			"aws_iot_endpoint": iot.DataSourceEndpoint(),

			"aws_msk_broker_nodes":  kafka.DataSourceBrokerNodes(),
			"aws_msk_cluster":       kafka.DataSourceCluster(),
			"aws_msk_configuration": kafka.DataSourceConfiguration(),
			"aws_msk_kafka_version": kafka.DataSourceVersion(),

			"aws_mskconnect_connector":            kafkaconnect.DataSourceConnector(),
			"aws_mskconnect_custom_plugin":        kafkaconnect.DataSourceCustomPlugin(),
			"aws_mskconnect_worker_configuration": kafkaconnect.DataSourceWorkerConfiguration(),

			"aws_kendra_index": kendra.DataSourceIndex(),

			"aws_kinesis_stream":          kinesis.DataSourceStream(),
			"aws_kinesis_stream_consumer": kinesis.DataSourceStreamConsumer(),

			"aws_kms_alias":      kms.DataSourceAlias(),
			"aws_kms_ciphertext": kms.DataSourceCiphertext(),
			"aws_kms_key":        kms.DataSourceKey(),
			"aws_kms_public_key": kms.DataSourcePublicKey(),
			"aws_kms_secret":     kms.DataSourceSecret(),
			"aws_kms_secrets":    kms.DataSourceSecrets(),

			"aws_lakeformation_data_lake_settings": lakeformation.DataSourceDataLakeSettings(),
			"aws_lakeformation_permissions":        lakeformation.DataSourcePermissions(),
			"aws_lakeformation_resource":           lakeformation.DataSourceResource(),

			"aws_lambda_alias":               lambda.DataSourceAlias(),
			"aws_lambda_code_signing_config": lambda.DataSourceCodeSigningConfig(),
			"aws_lambda_function_url":        lambda.DataSourceFunctionURL(),
			"aws_lambda_function":            lambda.DataSourceFunction(),
			"aws_lambda_invocation":          lambda.DataSourceInvocation(),
			"aws_lambda_layer_version":       lambda.DataSourceLayerVersion(),

			"aws_lex_bot":       lexmodels.DataSourceBot(),
			"aws_lex_bot_alias": lexmodels.DataSourceBotAlias(),
			"aws_lex_intent":    lexmodels.DataSourceIntent(),
			"aws_lex_slot_type": lexmodels.DataSourceSlotType(),

			"aws_location_map":         location.DataSourceMap(),
			"aws_location_place_index": location.DataSourcePlaceIndex(),

			"aws_arn":                     meta.DataSourceARN(),
			"aws_billing_service_account": meta.DataSourceBillingServiceAccount(),
			"aws_default_tags":            meta.DataSourceDefaultTags(),
			"aws_ip_ranges":               meta.DataSourceIPRanges(),
			"aws_partition":               meta.DataSourcePartition(),
			"aws_region":                  meta.DataSourceRegion(),
			"aws_regions":                 meta.DataSourceRegions(),
			"aws_service":                 meta.DataSourceService(),

			"aws_memorydb_acl":             memorydb.DataSourceACL(),
			"aws_memorydb_cluster":         memorydb.DataSourceCluster(),
			"aws_memorydb_parameter_group": memorydb.DataSourceParameterGroup(),
			"aws_memorydb_snapshot":        memorydb.DataSourceSnapshot(),
			"aws_memorydb_subnet_group":    memorydb.DataSourceSubnetGroup(),
			"aws_memorydb_user":            memorydb.DataSourceUser(),

			"aws_mq_broker":                         mq.DataSourceBroker(),
			"aws_mq_broker_instance_type_offerings": mq.DataSourceBrokerInstanceTypeOfferings(),

			"aws_neptune_engine_version":        neptune.DataSourceEngineVersion(),
			"aws_neptune_orderable_db_instance": neptune.DataSourceOrderableDBInstance(),

			"aws_networkmanager_connection":                   networkmanager.DataSourceConnection(),
			"aws_networkmanager_connections":                  networkmanager.DataSourceConnections(),
			"aws_networkmanager_core_network_policy_document": networkmanager.DataSourceCoreNetworkPolicyDocument(),
			"aws_networkmanager_device":                       networkmanager.DataSourceDevice(),
			"aws_networkmanager_devices":                      networkmanager.DataSourceDevices(),
			"aws_networkmanager_global_network":               networkmanager.DataSourceGlobalNetwork(),
			"aws_networkmanager_global_networks":              networkmanager.DataSourceGlobalNetworks(),
			"aws_networkmanager_link":                         networkmanager.DataSourceLink(),
			"aws_networkmanager_links":                        networkmanager.DataSourceLinks(),
			"aws_networkmanager_site":                         networkmanager.DataSourceSite(),
			"aws_networkmanager_sites":                        networkmanager.DataSourceSites(),

			"aws_opensearch_domain": opensearch.DataSourceDomain(),

			"aws_organizations_delegated_administrators": organizations.DataSourceDelegatedAdministrators(),
			"aws_organizations_delegated_services":       organizations.DataSourceDelegatedServices(),
			"aws_organizations_organization":             organizations.DataSourceOrganization(),
			"aws_organizations_organizational_units":     organizations.DataSourceOrganizationalUnits(),
			"aws_organizations_resource_tags":            organizations.DataSourceResourceTags(),

			"aws_outposts_outpost":                outposts.DataSourceOutpost(),
			"aws_outposts_outpost_instance_type":  outposts.DataSourceOutpostInstanceType(),
			"aws_outposts_outpost_instance_types": outposts.DataSourceOutpostInstanceTypes(),
			"aws_outposts_outposts":               outposts.DataSourceOutposts(),
			"aws_outposts_site":                   outposts.DataSourceSite(),
			"aws_outposts_sites":                  outposts.DataSourceSites(),

			"aws_pricing_product": pricing.DataSourceProduct(),

			"aws_qldb_ledger": qldb.DataSourceLedger(),

			"aws_ram_resource_share": ram.DataSourceResourceShare(),

			"aws_ses_active_receipt_rule_set": ses.DataSourceActiveReceiptRuleSet(),
			"aws_ses_domain_identity":         ses.DataSourceDomainIdentity(),
			"aws_ses_email_identity":          ses.DataSourceEmailIdentity(),

			"aws_db_cluster_snapshot":       rds.DataSourceClusterSnapshot(),
			"aws_db_event_categories":       rds.DataSourceEventCategories(),
			"aws_db_instance":               rds.DataSourceInstance(),
			"aws_db_proxy":                  rds.DataSourceProxy(),
			"aws_db_snapshot":               rds.DataSourceSnapshot(),
			"aws_db_subnet_group":           rds.DataSourceSubnetGroup(),
			"aws_rds_certificate":           rds.DataSourceCertificate(),
			"aws_rds_cluster":               rds.DataSourceCluster(),
			"aws_rds_engine_version":        rds.DataSourceEngineVersion(),
			"aws_rds_orderable_db_instance": rds.DataSourceOrderableInstance(),

			"aws_redshift_cluster":             redshift.DataSourceCluster(),
			"aws_redshift_cluster_credentials": redshift.DataSourceClusterCredentials(),
			"aws_redshift_orderable_cluster":   redshift.DataSourceOrderableCluster(),
			"aws_redshift_service_account":     redshift.DataSourceServiceAccount(),
			"aws_redshift_subnet_group":        redshift.DataSourceSubnetGroup(),

			"aws_resourcegroupstaggingapi_resources": resourcegroupstaggingapi.DataSourceResources(),

			"aws_route53_delegation_set":          route53.DataSourceDelegationSet(),
			"aws_route53_traffic_policy_document": route53.DataSourceTrafficPolicyDocument(),
			"aws_route53_zone":                    route53.DataSourceZone(),

			"aws_route53_resolver_endpoint": route53resolver.DataSourceEndpoint(),
			"aws_route53_resolver_rule":     route53resolver.DataSourceRule(),
			"aws_route53_resolver_rules":    route53resolver.DataSourceRules(),

			"aws_canonical_user_id": s3.DataSourceCanonicalUserID(),
			"aws_s3_bucket":         s3.DataSourceBucket(),
			"aws_s3_object":         s3.DataSourceObject(),
			"aws_s3_objects":        s3.DataSourceObjects(),
			"aws_s3_bucket_object":  s3.DataSourceBucketObject(),  // DEPRECATED: use aws_s3_object instead
			"aws_s3_bucket_objects": s3.DataSourceBucketObjects(), // DEPRECATED: use aws_s3_objects instead
			"aws_s3_bucket_policy":  s3.DataSourceBucketPolicy(),

			"aws_sagemaker_prebuilt_ecr_image": sagemaker.DataSourcePrebuiltECRImage(),

			"aws_secretsmanager_secret":          secretsmanager.DataSourceSecret(),
			"aws_secretsmanager_secret_rotation": secretsmanager.DataSourceSecretRotation(),
			"aws_secretsmanager_secret_version":  secretsmanager.DataSourceSecretVersion(),
			"aws_secretsmanager_secrets":         secretsmanager.DataSourceSecrets(),

			"aws_serverlessapplicationrepository_application": serverlessrepo.DataSourceApplication(),

			"aws_servicecatalog_constraint":            servicecatalog.DataSourceConstraint(),
			"aws_servicecatalog_launch_paths":          servicecatalog.DataSourceLaunchPaths(),
			"aws_servicecatalog_portfolio_constraints": servicecatalog.DataSourcePortfolioConstraints(),
			"aws_servicecatalog_portfolio":             servicecatalog.DataSourcePortfolio(),
			"aws_servicecatalog_product":               servicecatalog.DataSourceProduct(),

			"aws_service_discovery_dns_namespace": servicediscovery.DataSourceDNSNamespace(),

			"aws_servicequotas_service":       servicequotas.DataSourceService(),
			"aws_servicequotas_service_quota": servicequotas.DataSourceServiceQuota(),

			"aws_sfn_activity":      sfn.DataSourceActivity(),
			"aws_sfn_state_machine": sfn.DataSourceStateMachine(),

			"aws_signer_signing_job":     signer.DataSourceSigningJob(),
			"aws_signer_signing_profile": signer.DataSourceSigningProfile(),

			"aws_sns_topic": sns.DataSourceTopic(),

			"aws_sqs_queue": sqs.DataSourceQueue(),

			"aws_ssm_document":            ssm.DataSourceDocument(),
			"aws_ssm_instances":           ssm.DataSourceInstances(),
			"aws_ssm_maintenance_windows": ssm.DataSourceMaintenanceWindows(),
			"aws_ssm_parameter":           ssm.DataSourceParameter(),
			"aws_ssm_parameters_by_path":  ssm.DataSourceParametersByPath(),
			"aws_ssm_patch_baseline":      ssm.DataSourcePatchBaseline(),

			"aws_ssoadmin_instances":      ssoadmin.DataSourceInstances(),
			"aws_ssoadmin_permission_set": ssoadmin.DataSourcePermissionSet(),

			"aws_storagegateway_local_disk": storagegateway.DataSourceLocalDisk(),

			"aws_caller_identity": sts.DataSourceCallerIdentity(),

			"aws_transfer_server": transfer.DataSourceServer(),

			"aws_waf_ipset":           waf.DataSourceIPSet(),
			"aws_waf_rule":            waf.DataSourceRule(),
			"aws_waf_rate_based_rule": waf.DataSourceRateBasedRule(),
			"aws_waf_web_acl":         waf.DataSourceWebACL(),

			"aws_wafregional_ipset":           wafregional.DataSourceIPSet(),
			"aws_wafregional_rule":            wafregional.DataSourceRule(),
			"aws_wafregional_rate_based_rule": wafregional.DataSourceRateBasedRule(),
			"aws_wafregional_web_acl":         wafregional.DataSourceWebACL(),

			"aws_wafv2_ip_set":            wafv2.DataSourceIPSet(),
			"aws_wafv2_regex_pattern_set": wafv2.DataSourceRegexPatternSet(),
			"aws_wafv2_rule_group":        wafv2.DataSourceRuleGroup(),
			"aws_wafv2_web_acl":           wafv2.DataSourceWebACL(),

			"aws_workspaces_bundle":    workspaces.DataSourceBundle(),
			"aws_workspaces_directory": workspaces.DataSourceDirectory(),
			"aws_workspaces_image":     workspaces.DataSourceImage(),
			"aws_workspaces_workspace": workspaces.DataSourceWorkspace(),
		},

		ResourcesMap: map[string]*schema.Resource{
			"aws_accessanalyzer_analyzer": accessanalyzer.ResourceAnalyzer(),

			"aws_account_alternate_contact": account.ResourceAlternateContact(),

			"aws_acm_certificate":            acm.ResourceCertificate(),
			"aws_acm_certificate_validation": acm.ResourceCertificateValidation(),

			"aws_acmpca_certificate":                       acmpca.ResourceCertificate(),
			"aws_acmpca_certificate_authority":             acmpca.ResourceCertificateAuthority(),
			"aws_acmpca_certificate_authority_certificate": acmpca.ResourceCertificateAuthorityCertificate(),
			"aws_acmpca_policy":                            acmpca.ResourcePolicy(),

			"aws_prometheus_workspace":                amp.ResourceWorkspace(),
			"aws_prometheus_alert_manager_definition": amp.ResourceAlertManagerDefinition(),
			"aws_prometheus_rule_group_namespace":     amp.ResourceRuleGroupNamespace(),

			"aws_amplify_app":                 amplify.ResourceApp(),
			"aws_amplify_backend_environment": amplify.ResourceBackendEnvironment(),
			"aws_amplify_branch":              amplify.ResourceBranch(),
			"aws_amplify_domain_association":  amplify.ResourceDomainAssociation(),
			"aws_amplify_webhook":             amplify.ResourceWebhook(),

			"aws_api_gateway_account":               apigateway.ResourceAccount(),
			"aws_api_gateway_api_key":               apigateway.ResourceAPIKey(),
			"aws_api_gateway_authorizer":            apigateway.ResourceAuthorizer(),
			"aws_api_gateway_base_path_mapping":     apigateway.ResourceBasePathMapping(),
			"aws_api_gateway_client_certificate":    apigateway.ResourceClientCertificate(),
			"aws_api_gateway_deployment":            apigateway.ResourceDeployment(),
			"aws_api_gateway_documentation_part":    apigateway.ResourceDocumentationPart(),
			"aws_api_gateway_documentation_version": apigateway.ResourceDocumentationVersion(),
			"aws_api_gateway_domain_name":           apigateway.ResourceDomainName(),
			"aws_api_gateway_gateway_response":      apigateway.ResourceGatewayResponse(),
			"aws_api_gateway_integration":           apigateway.ResourceIntegration(),
			"aws_api_gateway_integration_response":  apigateway.ResourceIntegrationResponse(),
			"aws_api_gateway_method":                apigateway.ResourceMethod(),
			"aws_api_gateway_method_response":       apigateway.ResourceMethodResponse(),
			"aws_api_gateway_method_settings":       apigateway.ResourceMethodSettings(),
			"aws_api_gateway_model":                 apigateway.ResourceModel(),
			"aws_api_gateway_request_validator":     apigateway.ResourceRequestValidator(),
			"aws_api_gateway_resource":              apigateway.ResourceResource(),
			"aws_api_gateway_rest_api":              apigateway.ResourceRestAPI(),
			"aws_api_gateway_rest_api_policy":       apigateway.ResourceRestAPIPolicy(),
			"aws_api_gateway_stage":                 apigateway.ResourceStage(),
			"aws_api_gateway_usage_plan":            apigateway.ResourceUsagePlan(),
			"aws_api_gateway_usage_plan_key":        apigateway.ResourceUsagePlanKey(),
			"aws_api_gateway_vpc_link":              apigateway.ResourceVPCLink(),

			"aws_apigatewayv2_api":                  apigatewayv2.ResourceAPI(),
			"aws_apigatewayv2_api_mapping":          apigatewayv2.ResourceAPIMapping(),
			"aws_apigatewayv2_authorizer":           apigatewayv2.ResourceAuthorizer(),
			"aws_apigatewayv2_deployment":           apigatewayv2.ResourceDeployment(),
			"aws_apigatewayv2_domain_name":          apigatewayv2.ResourceDomainName(),
			"aws_apigatewayv2_integration":          apigatewayv2.ResourceIntegration(),
			"aws_apigatewayv2_integration_response": apigatewayv2.ResourceIntegrationResponse(),
			"aws_apigatewayv2_model":                apigatewayv2.ResourceModel(),
			"aws_apigatewayv2_route":                apigatewayv2.ResourceRoute(),
			"aws_apigatewayv2_route_response":       apigatewayv2.ResourceRouteResponse(),
			"aws_apigatewayv2_stage":                apigatewayv2.ResourceStage(),
			"aws_apigatewayv2_vpc_link":             apigatewayv2.ResourceVPCLink(),

			"aws_appconfig_application":                  appconfig.ResourceApplication(),
			"aws_appconfig_configuration_profile":        appconfig.ResourceConfigurationProfile(),
			"aws_appconfig_deployment":                   appconfig.ResourceDeployment(),
			"aws_appconfig_deployment_strategy":          appconfig.ResourceDeploymentStrategy(),
			"aws_appconfig_environment":                  appconfig.ResourceEnvironment(),
			"aws_appconfig_hosted_configuration_version": appconfig.ResourceHostedConfigurationVersion(),

			"aws_appautoscaling_policy":           appautoscaling.ResourcePolicy(),
			"aws_appautoscaling_scheduled_action": appautoscaling.ResourceScheduledAction(),
			"aws_appautoscaling_target":           appautoscaling.ResourceTarget(),

			"aws_appflow_connector_profile": appflow.ResourceConnectorProfile(),
			"aws_appflow_flow":              appflow.ResourceFlow(),

			"aws_appintegrations_event_integration": appintegrations.ResourceEventIntegration(),

			"aws_appmesh_gateway_route":   appmesh.ResourceGatewayRoute(),
			"aws_appmesh_mesh":            appmesh.ResourceMesh(),
			"aws_appmesh_route":           appmesh.ResourceRoute(),
			"aws_appmesh_virtual_gateway": appmesh.ResourceVirtualGateway(),
			"aws_appmesh_virtual_node":    appmesh.ResourceVirtualNode(),
			"aws_appmesh_virtual_router":  appmesh.ResourceVirtualRouter(),
			"aws_appmesh_virtual_service": appmesh.ResourceVirtualService(),

			"aws_apprunner_vpc_connector":                      apprunner.ResourceVPCConnector(),
			"aws_apprunner_auto_scaling_configuration_version": apprunner.ResourceAutoScalingConfigurationVersion(),
			"aws_apprunner_connection":                         apprunner.ResourceConnection(),
			"aws_apprunner_custom_domain_association":          apprunner.ResourceCustomDomainAssociation(),
			"aws_apprunner_service":                            apprunner.ResourceService(),

			"aws_appstream_directory_config":        appstream.ResourceDirectoryConfig(),
			"aws_appstream_fleet":                   appstream.ResourceFleet(),
			"aws_appstream_fleet_stack_association": appstream.ResourceFleetStackAssociation(),
			"aws_appstream_image_builder":           appstream.ResourceImageBuilder(),
			"aws_appstream_stack":                   appstream.ResourceStack(),
			"aws_appstream_user":                    appstream.ResourceUser(),
			"aws_appstream_user_stack_association":  appstream.ResourceUserStackAssociation(),

			"aws_appsync_api_cache":                   appsync.ResourceAPICache(),
			"aws_appsync_api_key":                     appsync.ResourceAPIKey(),
			"aws_appsync_datasource":                  appsync.ResourceDataSource(),
			"aws_appsync_domain_name":                 appsync.ResourceDomainName(),
			"aws_appsync_domain_name_api_association": appsync.ResourceDomainNameAPIAssociation(),
			"aws_appsync_function":                    appsync.ResourceFunction(),
			"aws_appsync_graphql_api":                 appsync.ResourceGraphQLAPI(),
			"aws_appsync_resolver":                    appsync.ResourceResolver(),

			"aws_athena_database":     athena.ResourceDatabase(),
			"aws_athena_data_catalog": athena.ResourceDataCatalog(),
			"aws_athena_named_query":  athena.ResourceNamedQuery(),
			"aws_athena_workgroup":    athena.ResourceWorkGroup(),

			"aws_autoscaling_attachment":     autoscaling.ResourceAttachment(),
			"aws_autoscaling_group":          autoscaling.ResourceGroup(),
			"aws_autoscaling_group_tag":      autoscaling.ResourceGroupTag(),
			"aws_autoscaling_lifecycle_hook": autoscaling.ResourceLifecycleHook(),
			"aws_autoscaling_notification":   autoscaling.ResourceNotification(),
			"aws_autoscaling_policy":         autoscaling.ResourcePolicy(),
			"aws_autoscaling_schedule":       autoscaling.ResourceSchedule(),
			"aws_launch_configuration":       autoscaling.ResourceLaunchConfiguration(),

			"aws_autoscalingplans_scaling_plan": autoscalingplans.ResourceScalingPlan(),

			"aws_backup_framework":                backup.ResourceFramework(),
			"aws_backup_global_settings":          backup.ResourceGlobalSettings(),
			"aws_backup_plan":                     backup.ResourcePlan(),
			"aws_backup_region_settings":          backup.ResourceRegionSettings(),
			"aws_backup_report_plan":              backup.ResourceReportPlan(),
			"aws_backup_selection":                backup.ResourceSelection(),
			"aws_backup_vault":                    backup.ResourceVault(),
			"aws_backup_vault_lock_configuration": backup.ResourceVaultLockConfiguration(),
			"aws_backup_vault_notifications":      backup.ResourceVaultNotifications(),
			"aws_backup_vault_policy":             backup.ResourceVaultPolicy(),

			"aws_batch_compute_environment": batch.ResourceComputeEnvironment(),
			"aws_batch_job_definition":      batch.ResourceJobDefinition(),
			"aws_batch_job_queue":           batch.ResourceJobQueue(),
			"aws_batch_scheduling_policy":   batch.ResourceSchedulingPolicy(),

			"aws_budgets_budget":        budgets.ResourceBudget(),
			"aws_budgets_budget_action": budgets.ResourceBudgetAction(),

			"aws_ce_anomaly_monitor": ce.ResourceAnomalyMonitor(),
			"aws_ce_cost_category":   ce.ResourceCostCategory(),

			"aws_chime_voice_connector":                         chime.ResourceVoiceConnector(),
			"aws_chime_voice_connector_group":                   chime.ResourceVoiceConnectorGroup(),
			"aws_chime_voice_connector_logging":                 chime.ResourceVoiceConnectorLogging(),
			"aws_chime_voice_connector_origination":             chime.ResourceVoiceConnectorOrigination(),
			"aws_chime_voice_connector_streaming":               chime.ResourceVoiceConnectorStreaming(),
			"aws_chime_voice_connector_termination":             chime.ResourceVoiceConnectorTermination(),
			"aws_chime_voice_connector_termination_credentials": chime.ResourceVoiceConnectorTerminationCredentials(),

			"aws_cloud9_environment_ec2":        cloud9.ResourceEnvironmentEC2(),
			"aws_cloud9_environment_membership": cloud9.ResourceEnvironmentMembership(),

			"aws_cloudcontrolapi_resource": cloudcontrol.ResourceResource(),

			"aws_cloudformation_stack":              cloudformation.ResourceStack(),
			"aws_cloudformation_stack_set":          cloudformation.ResourceStackSet(),
			"aws_cloudformation_stack_set_instance": cloudformation.ResourceStackSetInstance(),
			"aws_cloudformation_type":               cloudformation.ResourceType(),

			"aws_cloudfront_cache_policy":                   cloudfront.ResourceCachePolicy(),
			"aws_cloudfront_distribution":                   cloudfront.ResourceDistribution(),
			"aws_cloudfront_field_level_encryption_config":  cloudfront.ResourceFieldLevelEncryptionConfig(),
			"aws_cloudfront_field_level_encryption_profile": cloudfront.ResourceFieldLevelEncryptionProfile(),
			"aws_cloudfront_function":                       cloudfront.ResourceFunction(),
			"aws_cloudfront_key_group":                      cloudfront.ResourceKeyGroup(),
			"aws_cloudfront_monitoring_subscription":        cloudfront.ResourceMonitoringSubscription(),
			"aws_cloudfront_origin_access_identity":         cloudfront.ResourceOriginAccessIdentity(),
			"aws_cloudfront_origin_request_policy":          cloudfront.ResourceOriginRequestPolicy(),
			"aws_cloudfront_public_key":                     cloudfront.ResourcePublicKey(),
			"aws_cloudfront_realtime_log_config":            cloudfront.ResourceRealtimeLogConfig(),
			"aws_cloudfront_response_headers_policy":        cloudfront.ResourceResponseHeadersPolicy(),

			"aws_cloudhsm_v2_cluster": cloudhsmv2.ResourceCluster(),
			"aws_cloudhsm_v2_hsm":     cloudhsmv2.ResourceHSM(),

			"aws_cloudsearch_domain":                       cloudsearch.ResourceDomain(),
			"aws_cloudsearch_domain_service_access_policy": cloudsearch.ResourceDomainServiceAccessPolicy(),

			"aws_cloudtrail":                  cloudtrail.ResourceCloudTrail(),
			"aws_cloudtrail_event_data_store": cloudtrail.ResourceEventDataStore(),

			"aws_cloudwatch_composite_alarm": cloudwatch.ResourceCompositeAlarm(),
			"aws_cloudwatch_dashboard":       cloudwatch.ResourceDashboard(),
			"aws_cloudwatch_metric_alarm":    cloudwatch.ResourceMetricAlarm(),
			"aws_cloudwatch_metric_stream":   cloudwatch.ResourceMetricStream(),

			"aws_cloudwatch_event_api_destination": events.ResourceAPIDestination(),
			"aws_cloudwatch_event_archive":         events.ResourceArchive(),
			"aws_cloudwatch_event_bus":             events.ResourceBus(),
			"aws_cloudwatch_event_bus_policy":      events.ResourceBusPolicy(),
			"aws_cloudwatch_event_connection":      events.ResourceConnection(),
			"aws_cloudwatch_event_permission":      events.ResourcePermission(),
			"aws_cloudwatch_event_rule":            events.ResourceRule(),
			"aws_cloudwatch_event_target":          events.ResourceTarget(),

			"aws_cloudwatch_log_destination":         logs.ResourceDestination(),
			"aws_cloudwatch_log_destination_policy":  logs.ResourceDestinationPolicy(),
			"aws_cloudwatch_log_group":               logs.ResourceGroup(),
			"aws_cloudwatch_log_metric_filter":       logs.ResourceMetricFilter(),
			"aws_cloudwatch_log_resource_policy":     logs.ResourceResourcePolicy(),
			"aws_cloudwatch_log_stream":              logs.ResourceStream(),
			"aws_cloudwatch_log_subscription_filter": logs.ResourceSubscriptionFilter(),
			"aws_cloudwatch_query_definition":        logs.ResourceQueryDefinition(),

			"aws_codeartifact_domain":                        codeartifact.ResourceDomain(),
			"aws_codeartifact_domain_permissions_policy":     codeartifact.ResourceDomainPermissionsPolicy(),
			"aws_codeartifact_repository":                    codeartifact.ResourceRepository(),
			"aws_codeartifact_repository_permissions_policy": codeartifact.ResourceRepositoryPermissionsPolicy(),

			"aws_codebuild_project":           codebuild.ResourceProject(),
			"aws_codebuild_resource_policy":   codebuild.ResourceResourcePolicy(),
			"aws_codebuild_report_group":      codebuild.ResourceReportGroup(),
			"aws_codebuild_source_credential": codebuild.ResourceSourceCredential(),
			"aws_codebuild_webhook":           codebuild.ResourceWebhook(),

			"aws_codecommit_approval_rule_template":             codecommit.ResourceApprovalRuleTemplate(),
			"aws_codecommit_approval_rule_template_association": codecommit.ResourceApprovalRuleTemplateAssociation(),
			"aws_codecommit_repository":                         codecommit.ResourceRepository(),
			"aws_codecommit_trigger":                            codecommit.ResourceTrigger(),

			"aws_codedeploy_app":               deploy.ResourceApp(),
			"aws_codedeploy_deployment_config": deploy.ResourceDeploymentConfig(),
			"aws_codedeploy_deployment_group":  deploy.ResourceDeploymentGroup(),

			"aws_codepipeline":         codepipeline.ResourceCodePipeline(),
			"aws_codepipeline_webhook": codepipeline.ResourceWebhook(),

			"aws_codestarconnections_connection": codestarconnections.ResourceConnection(),
			"aws_codestarconnections_host":       codestarconnections.ResourceHost(),

			"aws_codestarnotifications_notification_rule": codestarnotifications.ResourceNotificationRule(),

			"aws_cognito_identity_pool":                        cognitoidentity.ResourcePool(),
			"aws_cognito_identity_pool_provider_principal_tag": cognitoidentity.ResourcePoolProviderPrincipalTag(),
			"aws_cognito_identity_pool_roles_attachment":       cognitoidentity.ResourcePoolRolesAttachment(),

			"aws_cognito_identity_provider":          cognitoidp.ResourceIdentityProvider(),
			"aws_cognito_resource_server":            cognitoidp.ResourceResourceServer(),
			"aws_cognito_user":                       cognitoidp.ResourceUser(),
			"aws_cognito_user_group":                 cognitoidp.ResourceUserGroup(),
			"aws_cognito_user_in_group":              cognitoidp.ResourceUserInGroup(),
			"aws_cognito_user_pool":                  cognitoidp.ResourceUserPool(),
			"aws_cognito_user_pool_client":           cognitoidp.ResourceUserPoolClient(),
			"aws_cognito_user_pool_domain":           cognitoidp.ResourceUserPoolDomain(),
			"aws_cognito_user_pool_ui_customization": cognitoidp.ResourceUserPoolUICustomization(),

			"aws_config_aggregate_authorization":       configservice.ResourceAggregateAuthorization(),
			"aws_config_config_rule":                   configservice.ResourceConfigRule(),
			"aws_config_configuration_aggregator":      configservice.ResourceConfigurationAggregator(),
			"aws_config_configuration_recorder":        configservice.ResourceConfigurationRecorder(),
			"aws_config_configuration_recorder_status": configservice.ResourceConfigurationRecorderStatus(),
			"aws_config_conformance_pack":              configservice.ResourceConformancePack(),
			"aws_config_delivery_channel":              configservice.ResourceDeliveryChannel(),
			"aws_config_organization_conformance_pack": configservice.ResourceOrganizationConformancePack(),
			"aws_config_organization_custom_rule":      configservice.ResourceOrganizationCustomRule(),
			"aws_config_organization_managed_rule":     configservice.ResourceOrganizationManagedRule(),
			"aws_config_remediation_configuration":     configservice.ResourceRemediationConfiguration(),

			"aws_connect_bot_association":             connect.ResourceBotAssociation(),
			"aws_connect_contact_flow":                connect.ResourceContactFlow(),
			"aws_connect_contact_flow_module":         connect.ResourceContactFlowModule(),
			"aws_connect_instance":                    connect.ResourceInstance(),
			"aws_connect_hours_of_operation":          connect.ResourceHoursOfOperation(),
			"aws_connect_lambda_function_association": connect.ResourceLambdaFunctionAssociation(),
			"aws_connect_queue":                       connect.ResourceQueue(),
			"aws_connect_quick_connect":               connect.ResourceQuickConnect(),
			"aws_connect_routing_profile":             connect.ResourceRoutingProfile(),
			"aws_connect_security_profile":            connect.ResourceSecurityProfile(),
			"aws_connect_user_hierarchy_group":        connect.ResourceUserHierarchyGroup(),
			"aws_connect_user_hierarchy_structure":    connect.ResourceUserHierarchyStructure(),

			"aws_cur_report_definition": cur.ResourceReportDefinition(),

			"aws_dataexchange_data_set": dataexchange.ResourceDataSet(),
			"aws_dataexchange_revision": dataexchange.ResourceRevision(),

			"aws_datapipeline_pipeline":            datapipeline.ResourcePipeline(),
			"aws_datapipeline_pipeline_definition": datapipeline.ResourcePipelineDefinition(),

			"aws_datasync_agent":                            datasync.ResourceAgent(),
			"aws_datasync_location_efs":                     datasync.ResourceLocationEFS(),
			"aws_datasync_location_fsx_lustre_file_system":  datasync.ResourceLocationFSxLustreFileSystem(),
			"aws_datasync_location_fsx_openzfs_file_system": datasync.ResourceLocationFSxOpenZFSFileSystem(),
			"aws_datasync_location_fsx_windows_file_system": datasync.ResourceLocationFSxWindowsFileSystem(),
			"aws_datasync_location_hdfs":                    datasync.ResourceLocationHDFS(),
			"aws_datasync_location_nfs":                     datasync.ResourceLocationNFS(),
			"aws_datasync_location_s3":                      datasync.ResourceLocationS3(),
			"aws_datasync_location_smb":                     datasync.ResourceLocationSMB(),
			"aws_datasync_task":                             datasync.ResourceTask(),

			"aws_dax_cluster":         dax.ResourceCluster(),
			"aws_dax_parameter_group": dax.ResourceParameterGroup(),
			"aws_dax_subnet_group":    dax.ResourceSubnetGroup(),

			"aws_devicefarm_device_pool":       devicefarm.ResourceDevicePool(),
			"aws_devicefarm_instance_profile":  devicefarm.ResourceInstanceProfile(),
			"aws_devicefarm_network_profile":   devicefarm.ResourceNetworkProfile(),
			"aws_devicefarm_project":           devicefarm.ResourceProject(),
			"aws_devicefarm_test_grid_project": devicefarm.ResourceTestGridProject(),
			"aws_devicefarm_upload":            devicefarm.ResourceUpload(),

			"aws_detective_graph":               detective.ResourceGraph(),
			"aws_detective_invitation_accepter": detective.ResourceInvitationAccepter(),
			"aws_detective_member":              detective.ResourceMember(),

			"aws_dx_bgp_peer":                                  directconnect.ResourceBGPPeer(),
			"aws_dx_connection":                                directconnect.ResourceConnection(),
			"aws_dx_connection_association":                    directconnect.ResourceConnectionAssociation(),
			"aws_dx_connection_confirmation":                   directconnect.ResourceConnectionConfirmation(),
			"aws_dx_gateway":                                   directconnect.ResourceGateway(),
			"aws_dx_gateway_association":                       directconnect.ResourceGatewayAssociation(),
			"aws_dx_gateway_association_proposal":              directconnect.ResourceGatewayAssociationProposal(),
			"aws_dx_hosted_connection":                         directconnect.ResourceHostedConnection(),
			"aws_dx_hosted_private_virtual_interface":          directconnect.ResourceHostedPrivateVirtualInterface(),
			"aws_dx_hosted_private_virtual_interface_accepter": directconnect.ResourceHostedPrivateVirtualInterfaceAccepter(),
			"aws_dx_hosted_public_virtual_interface":           directconnect.ResourceHostedPublicVirtualInterface(),
			"aws_dx_hosted_public_virtual_interface_accepter":  directconnect.ResourceHostedPublicVirtualInterfaceAccepter(),
			"aws_dx_hosted_transit_virtual_interface":          directconnect.ResourceHostedTransitVirtualInterface(),
			"aws_dx_hosted_transit_virtual_interface_accepter": directconnect.ResourceHostedTransitVirtualInterfaceAccepter(),
			"aws_dx_lag":                       directconnect.ResourceLag(),
			"aws_dx_private_virtual_interface": directconnect.ResourcePrivateVirtualInterface(),
			"aws_dx_public_virtual_interface":  directconnect.ResourcePublicVirtualInterface(),
			"aws_dx_transit_virtual_interface": directconnect.ResourceTransitVirtualInterface(),

			"aws_dlm_lifecycle_policy": dlm.ResourceLifecyclePolicy(),

			"aws_dms_certificate":              dms.ResourceCertificate(),
			"aws_dms_endpoint":                 dms.ResourceEndpoint(),
			"aws_dms_event_subscription":       dms.ResourceEventSubscription(),
			"aws_dms_replication_instance":     dms.ResourceReplicationInstance(),
			"aws_dms_replication_subnet_group": dms.ResourceReplicationSubnetGroup(),
			"aws_dms_replication_task":         dms.ResourceReplicationTask(),

			"aws_docdb_cluster":                 docdb.ResourceCluster(),
			"aws_docdb_cluster_instance":        docdb.ResourceClusterInstance(),
			"aws_docdb_cluster_parameter_group": docdb.ResourceClusterParameterGroup(),
			"aws_docdb_cluster_snapshot":        docdb.ResourceClusterSnapshot(),
			"aws_docdb_event_subscription":      docdb.ResourceEventSubscription(),
			"aws_docdb_global_cluster":          docdb.ResourceGlobalCluster(),
			"aws_docdb_subnet_group":            docdb.ResourceSubnetGroup(),

			"aws_directory_service_conditional_forwarder": ds.ResourceConditionalForwarder(),
			"aws_directory_service_directory":             ds.ResourceDirectory(),
			"aws_directory_service_log_subscription":      ds.ResourceLogSubscription(),

			"aws_dynamodb_contributor_insights":          dynamodb.ResourceContributorInsights(),
			"aws_dynamodb_global_table":                  dynamodb.ResourceGlobalTable(),
			"aws_dynamodb_kinesis_streaming_destination": dynamodb.ResourceKinesisStreamingDestination(),
			"aws_dynamodb_table":                         dynamodb.ResourceTable(),
			"aws_dynamodb_table_item":                    dynamodb.ResourceTableItem(),
			"aws_dynamodb_tag":                           dynamodb.ResourceTag(),

			"aws_ami":                                              ec2.ResourceAMI(),
			"aws_ami_copy":                                         ec2.ResourceAMICopy(),
			"aws_ami_from_instance":                                ec2.ResourceAMIFromInstance(),
			"aws_ami_launch_permission":                            ec2.ResourceAMILaunchPermission(),
			"aws_customer_gateway":                                 ec2.ResourceCustomerGateway(),
			"aws_default_network_acl":                              ec2.ResourceDefaultNetworkACL(),
			"aws_default_route_table":                              ec2.ResourceDefaultRouteTable(),
			"aws_default_security_group":                           ec2.ResourceDefaultSecurityGroup(),
			"aws_default_subnet":                                   ec2.ResourceDefaultSubnet(),
			"aws_default_vpc":                                      ec2.ResourceDefaultVPC(),
			"aws_default_vpc_dhcp_options":                         ec2.ResourceDefaultVPCDHCPOptions(),
			"aws_ebs_default_kms_key":                              ec2.ResourceEBSDefaultKMSKey(),
			"aws_ebs_encryption_by_default":                        ec2.ResourceEBSEncryptionByDefault(),
			"aws_ebs_snapshot":                                     ec2.ResourceEBSSnapshot(),
			"aws_ebs_snapshot_copy":                                ec2.ResourceEBSSnapshotCopy(),
			"aws_ebs_snapshot_import":                              ec2.ResourceEBSSnapshotImport(),
			"aws_ebs_volume":                                       ec2.ResourceEBSVolume(),
			"aws_ec2_availability_zone_group":                      ec2.ResourceAvailabilityZoneGroup(),
			"aws_ec2_capacity_reservation":                         ec2.ResourceCapacityReservation(),
			"aws_ec2_carrier_gateway":                              ec2.ResourceCarrierGateway(),
			"aws_ec2_client_vpn_authorization_rule":                ec2.ResourceClientVPNAuthorizationRule(),
			"aws_ec2_client_vpn_endpoint":                          ec2.ResourceClientVPNEndpoint(),
			"aws_ec2_client_vpn_network_association":               ec2.ResourceClientVPNNetworkAssociation(),
			"aws_ec2_client_vpn_route":                             ec2.ResourceClientVPNRoute(),
			"aws_ec2_fleet":                                        ec2.ResourceFleet(),
			"aws_ec2_host":                                         ec2.ResourceHost(),
			"aws_ec2_local_gateway_route":                          ec2.ResourceLocalGatewayRoute(),
			"aws_ec2_local_gateway_route_table_vpc_association":    ec2.ResourceLocalGatewayRouteTableVPCAssociation(),
			"aws_ec2_managed_prefix_list":                          ec2.ResourceManagedPrefixList(),
			"aws_ec2_managed_prefix_list_entry":                    ec2.ResourceManagedPrefixListEntry(),
			"aws_ec2_network_insights_path":                        ec2.ResourceNetworkInsightsPath(),
			"aws_ec2_serial_console_access":                        ec2.ResourceSerialConsoleAccess(),
			"aws_ec2_subnet_cidr_reservation":                      ec2.ResourceSubnetCIDRReservation(),
			"aws_ec2_tag":                                          ec2.ResourceTag(),
			"aws_ec2_traffic_mirror_filter":                        ec2.ResourceTrafficMirrorFilter(),
			"aws_ec2_traffic_mirror_filter_rule":                   ec2.ResourceTrafficMirrorFilterRule(),
			"aws_ec2_traffic_mirror_session":                       ec2.ResourceTrafficMirrorSession(),
			"aws_ec2_traffic_mirror_target":                        ec2.ResourceTrafficMirrorTarget(),
			"aws_ec2_transit_gateway":                              ec2.ResourceTransitGateway(),
			"aws_ec2_transit_gateway_connect":                      ec2.ResourceTransitGatewayConnect(),
			"aws_ec2_transit_gateway_connect_peer":                 ec2.ResourceTransitGatewayConnectPeer(),
			"aws_ec2_transit_gateway_multicast_domain":             ec2.ResourceTransitGatewayMulticastDomain(),
			"aws_ec2_transit_gateway_multicast_domain_association": ec2.ResourceTransitGatewayMulticastDomainAssociation(),
			"aws_ec2_transit_gateway_multicast_group_member":       ec2.ResourceTransitGatewayMulticastGroupMember(),
			"aws_ec2_transit_gateway_multicast_group_source":       ec2.ResourceTransitGatewayMulticastGroupSource(),
			"aws_ec2_transit_gateway_peering_attachment":           ec2.ResourceTransitGatewayPeeringAttachment(),
			"aws_ec2_transit_gateway_peering_attachment_accepter":  ec2.ResourceTransitGatewayPeeringAttachmentAccepter(),
			"aws_ec2_transit_gateway_prefix_list_reference":        ec2.ResourceTransitGatewayPrefixListReference(),
			"aws_ec2_transit_gateway_route":                        ec2.ResourceTransitGatewayRoute(),
			"aws_ec2_transit_gateway_route_table":                  ec2.ResourceTransitGatewayRouteTable(),
			"aws_ec2_transit_gateway_route_table_association":      ec2.ResourceTransitGatewayRouteTableAssociation(),
			"aws_ec2_transit_gateway_route_table_propagation":      ec2.ResourceTransitGatewayRouteTablePropagation(),
			"aws_ec2_transit_gateway_vpc_attachment":               ec2.ResourceTransitGatewayVPCAttachment(),
			"aws_ec2_transit_gateway_vpc_attachment_accepter":      ec2.ResourceTransitGatewayVPCAttachmentAccepter(),
			"aws_egress_only_internet_gateway":                     ec2.ResourceEgressOnlyInternetGateway(),
			"aws_eip":                                              ec2.ResourceEIP(),
			"aws_eip_association":                                  ec2.ResourceEIPAssociation(),
			"aws_flow_log":                                         ec2.ResourceFlowLog(),
			"aws_instance":                                         ec2.ResourceInstance(),
			"aws_internet_gateway":                                 ec2.ResourceInternetGateway(),
			"aws_internet_gateway_attachment":                      ec2.ResourceInternetGatewayAttachment(),
			"aws_key_pair":                                         ec2.ResourceKeyPair(),
			"aws_launch_template":                                  ec2.ResourceLaunchTemplate(),
			"aws_main_route_table_association":                     ec2.ResourceMainRouteTableAssociation(),
			"aws_nat_gateway":                                      ec2.ResourceNATGateway(),
			"aws_network_acl":                                      ec2.ResourceNetworkACL(),
			"aws_network_acl_association":                          ec2.ResourceNetworkACLAssociation(),
			"aws_network_acl_rule":                                 ec2.ResourceNetworkACLRule(),
			"aws_network_interface":                                ec2.ResourceNetworkInterface(),
			"aws_network_interface_attachment":                     ec2.ResourceNetworkInterfaceAttachment(),
			"aws_network_interface_sg_attachment":                  ec2.ResourceNetworkInterfaceSGAttachment(),
			"aws_placement_group":                                  ec2.ResourcePlacementGroup(),
			"aws_route":                                            ec2.ResourceRoute(),
			"aws_route_table":                                      ec2.ResourceRouteTable(),
			"aws_route_table_association":                          ec2.ResourceRouteTableAssociation(),
			"aws_security_group":                                   ec2.ResourceSecurityGroup(),
			"aws_security_group_rule":                              ec2.ResourceSecurityGroupRule(),
			"aws_snapshot_create_volume_permission":                ec2.ResourceSnapshotCreateVolumePermission(),
			"aws_spot_datafeed_subscription":                       ec2.ResourceSpotDataFeedSubscription(),
			"aws_spot_fleet_request":                               ec2.ResourceSpotFleetRequest(),
			"aws_spot_instance_request":                            ec2.ResourceSpotInstanceRequest(),
			"aws_subnet":                                           ec2.ResourceSubnet(),
			"aws_volume_attachment":                                ec2.ResourceVolumeAttachment(),
			"aws_vpc":                                              ec2.ResourceVPC(),
			"aws_vpc_dhcp_options":                                 ec2.ResourceVPCDHCPOptions(),
			"aws_vpc_dhcp_options_association":                     ec2.ResourceVPCDHCPOptionsAssociation(),
			"aws_vpc_endpoint":                                     ec2.ResourceVPCEndpoint(),
			"aws_vpc_endpoint_connection_accepter":                 ec2.ResourceVPCEndpointConnectionAccepter(),
			"aws_vpc_endpoint_connection_notification":             ec2.ResourceVPCEndpointConnectionNotification(),
			"aws_vpc_endpoint_policy":                              ec2.ResourceVPCEndpointPolicy(),
			"aws_vpc_endpoint_route_table_association":             ec2.ResourceVPCEndpointRouteTableAssociation(),
			"aws_vpc_endpoint_security_group_association":          ec2.ResourceVPCEndpointSecurityGroupAssociation(),
			"aws_vpc_endpoint_service":                             ec2.ResourceVPCEndpointService(),
			"aws_vpc_endpoint_service_allowed_principal":           ec2.ResourceVPCEndpointServiceAllowedPrincipal(),
			"aws_vpc_endpoint_subnet_association":                  ec2.ResourceVPCEndpointSubnetAssociation(),
			"aws_vpc_ipam":                                         ec2.ResourceIPAM(),
			"aws_vpc_ipam_organization_admin_account":              ec2.ResourceIPAMOrganizationAdminAccount(),
			"aws_vpc_ipam_pool":                                    ec2.ResourceIPAMPool(),
			"aws_vpc_ipam_pool_cidr_allocation":                    ec2.ResourceIPAMPoolCIDRAllocation(),
			"aws_vpc_ipam_pool_cidr":                               ec2.ResourceIPAMPoolCIDR(),
			"aws_vpc_ipam_preview_next_cidr":                       ec2.ResourceIPAMPreviewNextCIDR(),
			"aws_vpc_ipam_scope":                                   ec2.ResourceIPAMScope(),
			"aws_vpc_ipv4_cidr_block_association":                  ec2.ResourceVPCIPv4CIDRBlockAssociation(),
			"aws_vpc_ipv6_cidr_block_association":                  ec2.ResourceVPCIPv6CIDRBlockAssociation(),
			"aws_vpc_peering_connection":                           ec2.ResourceVPCPeeringConnection(),
			"aws_vpc_peering_connection_accepter":                  ec2.ResourceVPCPeeringConnectionAccepter(),
			"aws_vpc_peering_connection_options":                   ec2.ResourceVPCPeeringConnectionOptions(),
			"aws_vpn_connection":                                   ec2.ResourceVPNConnection(),
			"aws_vpn_connection_route":                             ec2.ResourceVPNConnectionRoute(),
			"aws_vpn_gateway":                                      ec2.ResourceVPNGateway(),
			"aws_vpn_gateway_attachment":                           ec2.ResourceVPNGatewayAttachment(),
			"aws_vpn_gateway_route_propagation":                    ec2.ResourceVPNGatewayRoutePropagation(),

			"aws_ecr_lifecycle_policy":                ecr.ResourceLifecyclePolicy(),
			"aws_ecr_pull_through_cache_rule":         ecr.ResourcePullThroughCacheRule(),
			"aws_ecr_registry_policy":                 ecr.ResourceRegistryPolicy(),
			"aws_ecr_registry_scanning_configuration": ecr.ResourceRegistryScanningConfiguration(),
			"aws_ecr_replication_configuration":       ecr.ResourceReplicationConfiguration(),
			"aws_ecr_repository":                      ecr.ResourceRepository(),
			"aws_ecr_repository_policy":               ecr.ResourceRepositoryPolicy(),

			"aws_ecrpublic_repository":        ecrpublic.ResourceRepository(),
			"aws_ecrpublic_repository_policy": ecrpublic.ResourceRepositoryPolicy(),

			"aws_ecs_account_setting_default":    ecs.ResourceAccountSettingDefault(),
			"aws_ecs_capacity_provider":          ecs.ResourceCapacityProvider(),
			"aws_ecs_cluster":                    ecs.ResourceCluster(),
			"aws_ecs_cluster_capacity_providers": ecs.ResourceClusterCapacityProviders(),
			"aws_ecs_service":                    ecs.ResourceService(),
			"aws_ecs_tag":                        ecs.ResourceTag(),
			"aws_ecs_task_definition":            ecs.ResourceTaskDefinition(),
			"aws_ecs_task_set":                   ecs.ResourceTaskSet(),

			"aws_efs_access_point":              efs.ResourceAccessPoint(),
			"aws_efs_backup_policy":             efs.ResourceBackupPolicy(),
			"aws_efs_file_system":               efs.ResourceFileSystem(),
			"aws_efs_file_system_policy":        efs.ResourceFileSystemPolicy(),
			"aws_efs_mount_target":              efs.ResourceMountTarget(),
			"aws_efs_replication_configuration": efs.ResourceReplicationConfiguration(),

			"aws_eks_addon":                    eks.ResourceAddon(),
			"aws_eks_cluster":                  eks.ResourceCluster(),
			"aws_eks_fargate_profile":          eks.ResourceFargateProfile(),
			"aws_eks_identity_provider_config": eks.ResourceIdentityProviderConfig(),
			"aws_eks_node_group":               eks.ResourceNodeGroup(),

			"aws_elasticache_cluster":                  elasticache.ResourceCluster(),
			"aws_elasticache_global_replication_group": elasticache.ResourceGlobalReplicationGroup(),
			"aws_elasticache_parameter_group":          elasticache.ResourceParameterGroup(),
			"aws_elasticache_replication_group":        elasticache.ResourceReplicationGroup(),
			"aws_elasticache_security_group":           elasticache.ResourceSecurityGroup(),
			"aws_elasticache_subnet_group":             elasticache.ResourceSubnetGroup(),
			"aws_elasticache_user":                     elasticache.ResourceUser(),
			"aws_elasticache_user_group":               elasticache.ResourceUserGroup(),
			"aws_elasticache_user_group_association":   elasticache.ResourceUserGroupAssociation(),

			"aws_elastic_beanstalk_application":            elasticbeanstalk.ResourceApplication(),
			"aws_elastic_beanstalk_application_version":    elasticbeanstalk.ResourceApplicationVersion(),
			"aws_elastic_beanstalk_configuration_template": elasticbeanstalk.ResourceConfigurationTemplate(),
			"aws_elastic_beanstalk_environment":            elasticbeanstalk.ResourceEnvironment(),

			"aws_elasticsearch_domain":              elasticsearch.ResourceDomain(),
			"aws_elasticsearch_domain_policy":       elasticsearch.ResourceDomainPolicy(),
			"aws_elasticsearch_domain_saml_options": elasticsearch.ResourceDomainSAMLOptions(),

			"aws_elastictranscoder_pipeline": elastictranscoder.ResourcePipeline(),
			"aws_elastictranscoder_preset":   elastictranscoder.ResourcePreset(),

			"aws_app_cookie_stickiness_policy":        elb.ResourceAppCookieStickinessPolicy(),
			"aws_elb":                                 elb.ResourceLoadBalancer(),
			"aws_elb_attachment":                      elb.ResourceAttachment(),
			"aws_lb_cookie_stickiness_policy":         elb.ResourceCookieStickinessPolicy(),
			"aws_lb_ssl_negotiation_policy":           elb.ResourceSSLNegotiationPolicy(),
			"aws_load_balancer_backend_server_policy": elb.ResourceBackendServerPolicy(),
			"aws_load_balancer_listener_policy":       elb.ResourceListenerPolicy(),
			"aws_load_balancer_policy":                elb.ResourcePolicy(),
			"aws_proxy_protocol_policy":               elb.ResourceProxyProtocolPolicy(),

			"aws_alb":                         elbv2.ResourceLoadBalancer(),
			"aws_alb_listener":                elbv2.ResourceListener(),
			"aws_alb_listener_certificate":    elbv2.ResourceListenerCertificate(),
			"aws_alb_listener_rule":           elbv2.ResourceListenerRule(),
			"aws_alb_target_group":            elbv2.ResourceTargetGroup(),
			"aws_alb_target_group_attachment": elbv2.ResourceTargetGroupAttachment(),
			"aws_lb":                          elbv2.ResourceLoadBalancer(),
			"aws_lb_listener":                 elbv2.ResourceListener(),
			"aws_lb_listener_certificate":     elbv2.ResourceListenerCertificate(),
			"aws_lb_listener_rule":            elbv2.ResourceListenerRule(),
			"aws_lb_target_group":             elbv2.ResourceTargetGroup(),
			"aws_lb_target_group_attachment":  elbv2.ResourceTargetGroupAttachment(),

			"aws_emr_cluster":                emr.ResourceCluster(),
			"aws_emr_instance_fleet":         emr.ResourceInstanceFleet(),
			"aws_emr_instance_group":         emr.ResourceInstanceGroup(),
			"aws_emr_managed_scaling_policy": emr.ResourceManagedScalingPolicy(),
			"aws_emr_security_configuration": emr.ResourceSecurityConfiguration(),
			"aws_emr_studio":                 emr.ResourceStudio(),
			"aws_emr_studio_session_mapping": emr.ResourceStudioSessionMapping(),

			"aws_emrcontainers_virtual_cluster": emrcontainers.ResourceVirtualCluster(),

			"aws_emrserverless_application": emrserverless.ResourceApplication(),

			"aws_kinesis_firehose_delivery_stream": firehose.ResourceDeliveryStream(),

			"aws_fms_admin_account": fms.ResourceAdminAccount(),
			"aws_fms_policy":        fms.ResourcePolicy(),

			"aws_fsx_backup":                        fsx.ResourceBackup(),
			"aws_fsx_lustre_file_system":            fsx.ResourceLustreFileSystem(),
			"aws_fsx_data_repository_association":   fsx.ResourceDataRepositoryAssociation(),
			"aws_fsx_ontap_file_system":             fsx.ResourceOntapFileSystem(),
			"aws_fsx_ontap_storage_virtual_machine": fsx.ResourceOntapStorageVirtualMachine(),
			"aws_fsx_ontap_volume":                  fsx.ResourceOntapVolume(),
			"aws_fsx_openzfs_file_system":           fsx.ResourceOpenzfsFileSystem(),
			"aws_fsx_openzfs_volume":                fsx.ResourceOpenzfsVolume(),
			"aws_fsx_openzfs_snapshot":              fsx.ResourceOpenzfsSnapshot(),
			"aws_fsx_windows_file_system":           fsx.ResourceWindowsFileSystem(),

			"aws_gamelift_alias":              gamelift.ResourceAlias(),
			"aws_gamelift_build":              gamelift.ResourceBuild(),
			"aws_gamelift_fleet":              gamelift.ResourceFleet(),
			"aws_gamelift_game_server_group":  gamelift.ResourceGameServerGroup(),
			"aws_gamelift_game_session_queue": gamelift.ResourceGameSessionQueue(),
			"aws_gamelift_script":             gamelift.ResourceScript(),

			"aws_glacier_vault":      glacier.ResourceVault(),
			"aws_glacier_vault_lock": glacier.ResourceVaultLock(),

			"aws_globalaccelerator_accelerator":    globalaccelerator.ResourceAccelerator(),
			"aws_globalaccelerator_endpoint_group": globalaccelerator.ResourceEndpointGroup(),
			"aws_globalaccelerator_listener":       globalaccelerator.ResourceListener(),

			"aws_glue_catalog_database":                 glue.ResourceCatalogDatabase(),
			"aws_glue_catalog_table":                    glue.ResourceCatalogTable(),
			"aws_glue_classifier":                       glue.ResourceClassifier(),
			"aws_glue_connection":                       glue.ResourceConnection(),
			"aws_glue_crawler":                          glue.ResourceCrawler(),
			"aws_glue_data_catalog_encryption_settings": glue.ResourceDataCatalogEncryptionSettings(),
			"aws_glue_dev_endpoint":                     glue.ResourceDevEndpoint(),
			"aws_glue_job":                              glue.ResourceJob(),
			"aws_glue_ml_transform":                     glue.ResourceMLTransform(),
			"aws_glue_partition":                        glue.ResourcePartition(),
			"aws_glue_partition_index":                  glue.ResourcePartitionIndex(),
			"aws_glue_registry":                         glue.ResourceRegistry(),
			"aws_glue_resource_policy":                  glue.ResourceResourcePolicy(),
			"aws_glue_schema":                           glue.ResourceSchema(),
			"aws_glue_security_configuration":           glue.ResourceSecurityConfiguration(),
			"aws_glue_trigger":                          glue.ResourceTrigger(),
			"aws_glue_user_defined_function":            glue.ResourceUserDefinedFunction(),
			"aws_glue_workflow":                         glue.ResourceWorkflow(),

			"aws_grafana_license_association":          grafana.ResourceLicenseAssociation(),
			"aws_grafana_role_association":             grafana.ResourceRoleAssociation(),
			"aws_grafana_workspace":                    grafana.ResourceWorkspace(),
			"aws_grafana_workspace_saml_configuration": grafana.ResourceWorkspaceSAMLConfiguration(),

			"aws_guardduty_detector":                   guardduty.ResourceDetector(),
			"aws_guardduty_filter":                     guardduty.ResourceFilter(),
			"aws_guardduty_invite_accepter":            guardduty.ResourceInviteAccepter(),
			"aws_guardduty_ipset":                      guardduty.ResourceIPSet(),
			"aws_guardduty_member":                     guardduty.ResourceMember(),
			"aws_guardduty_organization_admin_account": guardduty.ResourceOrganizationAdminAccount(),
			"aws_guardduty_organization_configuration": guardduty.ResourceOrganizationConfiguration(),
			"aws_guardduty_publishing_destination":     guardduty.ResourcePublishingDestination(),
			"aws_guardduty_threatintelset":             guardduty.ResourceThreatintelset(),

			"aws_iam_access_key":                  iam.ResourceAccessKey(),
			"aws_iam_account_alias":               iam.ResourceAccountAlias(),
			"aws_iam_account_password_policy":     iam.ResourceAccountPasswordPolicy(),
			"aws_iam_group":                       iam.ResourceGroup(),
			"aws_iam_group_membership":            iam.ResourceGroupMembership(),
			"aws_iam_group_policy":                iam.ResourceGroupPolicy(),
			"aws_iam_group_policy_attachment":     iam.ResourceGroupPolicyAttachment(),
			"aws_iam_instance_profile":            iam.ResourceInstanceProfile(),
			"aws_iam_openid_connect_provider":     iam.ResourceOpenIDConnectProvider(),
			"aws_iam_policy":                      iam.ResourcePolicy(),
			"aws_iam_policy_attachment":           iam.ResourcePolicyAttachment(),
			"aws_iam_role":                        iam.ResourceRole(),
			"aws_iam_role_policy":                 iam.ResourceRolePolicy(),
			"aws_iam_role_policy_attachment":      iam.ResourceRolePolicyAttachment(),
			"aws_iam_saml_provider":               iam.ResourceSAMLProvider(),
			"aws_iam_server_certificate":          iam.ResourceServerCertificate(),
			"aws_iam_service_linked_role":         iam.ResourceServiceLinkedRole(),
			"aws_iam_service_specific_credential": iam.ResourceServiceSpecificCredential(),
			"aws_iam_signing_certificate":         iam.ResourceSigningCertificate(),
			"aws_iam_user":                        iam.ResourceUser(),
			"aws_iam_user_group_membership":       iam.ResourceUserGroupMembership(),
			"aws_iam_user_login_profile":          iam.ResourceUserLoginProfile(),
			"aws_iam_user_policy":                 iam.ResourceUserPolicy(),
			"aws_iam_user_policy_attachment":      iam.ResourceUserPolicyAttachment(),
			"aws_iam_user_ssh_key":                iam.ResourceUserSSHKey(),
			"aws_iam_virtual_mfa_device":          iam.ResourceVirtualMFADevice(),

			"aws_imagebuilder_component":                    imagebuilder.ResourceComponent(),
			"aws_imagebuilder_container_recipe":             imagebuilder.ResourceContainerRecipe(),
			"aws_imagebuilder_distribution_configuration":   imagebuilder.ResourceDistributionConfiguration(),
			"aws_imagebuilder_image":                        imagebuilder.ResourceImage(),
			"aws_imagebuilder_image_pipeline":               imagebuilder.ResourceImagePipeline(),
			"aws_imagebuilder_image_recipe":                 imagebuilder.ResourceImageRecipe(),
			"aws_imagebuilder_infrastructure_configuration": imagebuilder.ResourceInfrastructureConfiguration(),

			"aws_inspector_assessment_target":   inspector.ResourceAssessmentTarget(),
			"aws_inspector_assessment_template": inspector.ResourceAssessmentTemplate(),
			"aws_inspector_resource_group":      inspector.ResourceResourceGroup(),

			"aws_iot_authorizer":                 iot.ResourceAuthorizer(),
			"aws_iot_certificate":                iot.ResourceCertificate(),
			"aws_iot_indexing_configuration":     iot.ResourceIndexingConfiguration(),
			"aws_iot_logging_options":            iot.ResourceLoggingOptions(),
			"aws_iot_policy":                     iot.ResourcePolicy(),
			"aws_iot_policy_attachment":          iot.ResourcePolicyAttachment(),
			"aws_iot_provisioning_template":      iot.ResourceProvisioningTemplate(),
			"aws_iot_role_alias":                 iot.ResourceRoleAlias(),
			"aws_iot_thing":                      iot.ResourceThing(),
			"aws_iot_thing_group":                iot.ResourceThingGroup(),
			"aws_iot_thing_group_membership":     iot.ResourceThingGroupMembership(),
			"aws_iot_thing_principal_attachment": iot.ResourceThingPrincipalAttachment(),
			"aws_iot_thing_type":                 iot.ResourceThingType(),
			"aws_iot_topic_rule":                 iot.ResourceTopicRule(),
			"aws_iot_topic_rule_destination":     iot.ResourceTopicRuleDestination(),

			"aws_msk_cluster":                  kafka.ResourceCluster(),
			"aws_msk_configuration":            kafka.ResourceConfiguration(),
			"aws_msk_scram_secret_association": kafka.ResourceScramSecretAssociation(),

			"aws_mskconnect_connector":            kafkaconnect.ResourceConnector(),
			"aws_mskconnect_custom_plugin":        kafkaconnect.ResourceCustomPlugin(),
			"aws_mskconnect_worker_configuration": kafkaconnect.ResourceWorkerConfiguration(),

<<<<<<< HEAD
			"aws_kendra_faq":       kendra.ResourceFaq(),
			"aws_kendra_index":     kendra.ResourceIndex(),
			"aws_kendra_thesaurus": kendra.ResourceThesaurus(),
=======
			"aws_kendra_index":                        kendra.ResourceIndex(),
			"aws_kendra_query_suggestions_block_list": kendra.ResourceQuerySuggestionsBlockList(),
			"aws_kendra_thesaurus":                    kendra.ResourceThesaurus(),
>>>>>>> 9d18195b

			"aws_keyspaces_keyspace": keyspaces.ResourceKeyspace(),
			"aws_keyspaces_table":    keyspaces.ResourceTable(),

			"aws_kinesis_stream":          kinesis.ResourceStream(),
			"aws_kinesis_stream_consumer": kinesis.ResourceStreamConsumer(),

			"aws_kinesis_analytics_application":           kinesisanalytics.ResourceApplication(),
			"aws_kinesisanalyticsv2_application":          kinesisanalyticsv2.ResourceApplication(),
			"aws_kinesisanalyticsv2_application_snapshot": kinesisanalyticsv2.ResourceApplicationSnapshot(),

			"aws_kinesis_video_stream": kinesisvideo.ResourceStream(),

			"aws_kms_alias":                kms.ResourceAlias(),
			"aws_kms_ciphertext":           kms.ResourceCiphertext(),
			"aws_kms_external_key":         kms.ResourceExternalKey(),
			"aws_kms_grant":                kms.ResourceGrant(),
			"aws_kms_key":                  kms.ResourceKey(),
			"aws_kms_replica_external_key": kms.ResourceReplicaExternalKey(),
			"aws_kms_replica_key":          kms.ResourceReplicaKey(),

			"aws_lakeformation_data_lake_settings": lakeformation.ResourceDataLakeSettings(),
			"aws_lakeformation_permissions":        lakeformation.ResourcePermissions(),
			"aws_lakeformation_resource":           lakeformation.ResourceResource(),

			"aws_lambda_alias":                          lambda.ResourceAlias(),
			"aws_lambda_code_signing_config":            lambda.ResourceCodeSigningConfig(),
			"aws_lambda_event_source_mapping":           lambda.ResourceEventSourceMapping(),
			"aws_lambda_function":                       lambda.ResourceFunction(),
			"aws_lambda_function_event_invoke_config":   lambda.ResourceFunctionEventInvokeConfig(),
			"aws_lambda_function_url":                   lambda.ResourceFunctionURL(),
			"aws_lambda_invocation":                     lambda.ResourceInvocation(),
			"aws_lambda_layer_version":                  lambda.ResourceLayerVersion(),
			"aws_lambda_layer_version_permission":       lambda.ResourceLayerVersionPermission(),
			"aws_lambda_permission":                     lambda.ResourcePermission(),
			"aws_lambda_provisioned_concurrency_config": lambda.ResourceProvisionedConcurrencyConfig(),

			"aws_lex_bot":       lexmodels.ResourceBot(),
			"aws_lex_bot_alias": lexmodels.ResourceBotAlias(),
			"aws_lex_intent":    lexmodels.ResourceIntent(),
			"aws_lex_slot_type": lexmodels.ResourceSlotType(),

			"aws_licensemanager_association":           licensemanager.ResourceAssociation(),
			"aws_licensemanager_license_configuration": licensemanager.ResourceLicenseConfiguration(),

			"aws_lightsail_container_service":                    lightsail.ResourceContainerService(),
			"aws_lightsail_container_service_deployment_version": lightsail.ResourceContainerServiceDeploymentVersion(),
			"aws_lightsail_domain":                               lightsail.ResourceDomain(),
			"aws_lightsail_instance":                             lightsail.ResourceInstance(),
			"aws_lightsail_instance_public_ports":                lightsail.ResourceInstancePublicPorts(),
			"aws_lightsail_key_pair":                             lightsail.ResourceKeyPair(),
			"aws_lightsail_static_ip":                            lightsail.ResourceStaticIP(),
			"aws_lightsail_static_ip_attachment":                 lightsail.ResourceStaticIPAttachment(),

			"aws_location_map":         location.ResourceMap(),
			"aws_location_place_index": location.ResourcePlaceIndex(),

			"aws_macie_member_account_association": macie.ResourceMemberAccountAssociation(),
			"aws_macie_s3_bucket_association":      macie.ResourceS3BucketAssociation(),

			"aws_macie2_account":                    macie2.ResourceAccount(),
			"aws_macie2_classification_job":         macie2.ResourceClassificationJob(),
			"aws_macie2_custom_data_identifier":     macie2.ResourceCustomDataIdentifier(),
			"aws_macie2_findings_filter":            macie2.ResourceFindingsFilter(),
			"aws_macie2_invitation_accepter":        macie2.ResourceInvitationAccepter(),
			"aws_macie2_member":                     macie2.ResourceMember(),
			"aws_macie2_organization_admin_account": macie2.ResourceOrganizationAdminAccount(),

			"aws_media_convert_queue": mediaconvert.ResourceQueue(),

			"aws_media_package_channel": mediapackage.ResourceChannel(),

			"aws_media_store_container":        mediastore.ResourceContainer(),
			"aws_media_store_container_policy": mediastore.ResourceContainerPolicy(),

			"aws_memorydb_acl":             memorydb.ResourceACL(),
			"aws_memorydb_cluster":         memorydb.ResourceCluster(),
			"aws_memorydb_parameter_group": memorydb.ResourceParameterGroup(),
			"aws_memorydb_snapshot":        memorydb.ResourceSnapshot(),
			"aws_memorydb_subnet_group":    memorydb.ResourceSubnetGroup(),
			"aws_memorydb_user":            memorydb.ResourceUser(),

			"aws_mq_broker":        mq.ResourceBroker(),
			"aws_mq_configuration": mq.ResourceConfiguration(),

			"aws_mwaa_environment": mwaa.ResourceEnvironment(),

			"aws_neptune_cluster":                 neptune.ResourceCluster(),
			"aws_neptune_cluster_endpoint":        neptune.ResourceClusterEndpoint(),
			"aws_neptune_cluster_instance":        neptune.ResourceClusterInstance(),
			"aws_neptune_cluster_parameter_group": neptune.ResourceClusterParameterGroup(),
			"aws_neptune_cluster_snapshot":        neptune.ResourceClusterSnapshot(),
			"aws_neptune_event_subscription":      neptune.ResourceEventSubscription(),
			"aws_neptune_parameter_group":         neptune.ResourceParameterGroup(),
			"aws_neptune_subnet_group":            neptune.ResourceSubnetGroup(),

			"aws_networkfirewall_firewall":              networkfirewall.ResourceFirewall(),
			"aws_networkfirewall_firewall_policy":       networkfirewall.ResourceFirewallPolicy(),
			"aws_networkfirewall_logging_configuration": networkfirewall.ResourceLoggingConfiguration(),
			"aws_networkfirewall_resource_policy":       networkfirewall.ResourceResourcePolicy(),
			"aws_networkfirewall_rule_group":            networkfirewall.ResourceRuleGroup(),

			"aws_networkmanager_connection":                               networkmanager.ResourceConnection(),
			"aws_networkmanager_customer_gateway_association":             networkmanager.ResourceCustomerGatewayAssociation(),
			"aws_networkmanager_device":                                   networkmanager.ResourceDevice(),
			"aws_networkmanager_global_network":                           networkmanager.ResourceGlobalNetwork(),
			"aws_networkmanager_link":                                     networkmanager.ResourceLink(),
			"aws_networkmanager_link_association":                         networkmanager.ResourceLinkAssociation(),
			"aws_networkmanager_site":                                     networkmanager.ResourceSite(),
			"aws_networkmanager_transit_gateway_connect_peer_association": networkmanager.ResourceTransitGatewayConnectPeerAssociation(),
			"aws_networkmanager_transit_gateway_registration":             networkmanager.ResourceTransitGatewayRegistration(),

			"aws_opensearch_domain":              opensearch.ResourceDomain(),
			"aws_opensearch_domain_policy":       opensearch.ResourceDomainPolicy(),
			"aws_opensearch_domain_saml_options": opensearch.ResourceDomainSAMLOptions(),

			"aws_opsworks_application":       opsworks.ResourceApplication(),
			"aws_opsworks_custom_layer":      opsworks.ResourceCustomLayer(),
			"aws_opsworks_ecs_cluster_layer": opsworks.ResourceECSClusterLayer(),
			"aws_opsworks_ganglia_layer":     opsworks.ResourceGangliaLayer(),
			"aws_opsworks_haproxy_layer":     opsworks.ResourceHAProxyLayer(),
			"aws_opsworks_instance":          opsworks.ResourceInstance(),
			"aws_opsworks_java_app_layer":    opsworks.ResourceJavaAppLayer(),
			"aws_opsworks_memcached_layer":   opsworks.ResourceMemcachedLayer(),
			"aws_opsworks_mysql_layer":       opsworks.ResourceMySQLLayer(),
			"aws_opsworks_nodejs_app_layer":  opsworks.ResourceNodejsAppLayer(),
			"aws_opsworks_permission":        opsworks.ResourcePermission(),
			"aws_opsworks_php_app_layer":     opsworks.ResourcePHPAppLayer(),
			"aws_opsworks_rails_app_layer":   opsworks.ResourceRailsAppLayer(),
			"aws_opsworks_rds_db_instance":   opsworks.ResourceRDSDBInstance(),
			"aws_opsworks_stack":             opsworks.ResourceStack(),
			"aws_opsworks_static_web_layer":  opsworks.ResourceStaticWebLayer(),
			"aws_opsworks_user_profile":      opsworks.ResourceUserProfile(),

			"aws_organizations_account":                 organizations.ResourceAccount(),
			"aws_organizations_delegated_administrator": organizations.ResourceDelegatedAdministrator(),
			"aws_organizations_organization":            organizations.ResourceOrganization(),
			"aws_organizations_organizational_unit":     organizations.ResourceOrganizationalUnit(),
			"aws_organizations_policy":                  organizations.ResourcePolicy(),
			"aws_organizations_policy_attachment":       organizations.ResourcePolicyAttachment(),

			"aws_pinpoint_adm_channel":               pinpoint.ResourceADMChannel(),
			"aws_pinpoint_apns_channel":              pinpoint.ResourceAPNSChannel(),
			"aws_pinpoint_apns_sandbox_channel":      pinpoint.ResourceAPNSSandboxChannel(),
			"aws_pinpoint_apns_voip_channel":         pinpoint.ResourceAPNSVoIPChannel(),
			"aws_pinpoint_apns_voip_sandbox_channel": pinpoint.ResourceAPNSVoIPSandboxChannel(),
			"aws_pinpoint_app":                       pinpoint.ResourceApp(),
			"aws_pinpoint_baidu_channel":             pinpoint.ResourceBaiduChannel(),
			"aws_pinpoint_email_channel":             pinpoint.ResourceEmailChannel(),
			"aws_pinpoint_event_stream":              pinpoint.ResourceEventStream(),
			"aws_pinpoint_gcm_channel":               pinpoint.ResourceGCMChannel(),
			"aws_pinpoint_sms_channel":               pinpoint.ResourceSMSChannel(),

			"aws_qldb_ledger": qldb.ResourceLedger(),
			"aws_qldb_stream": qldb.ResourceStream(),

			"aws_quicksight_data_source":      quicksight.ResourceDataSource(),
			"aws_quicksight_group":            quicksight.ResourceGroup(),
			"aws_quicksight_group_membership": quicksight.ResourceGroupMembership(),
			"aws_quicksight_user":             quicksight.ResourceUser(),

			"aws_ram_principal_association":   ram.ResourcePrincipalAssociation(),
			"aws_ram_resource_association":    ram.ResourceResourceAssociation(),
			"aws_ram_resource_share":          ram.ResourceResourceShare(),
			"aws_ram_resource_share_accepter": ram.ResourceResourceShareAccepter(),

			"aws_db_cluster_snapshot":                       rds.ResourceClusterSnapshot(),
			"aws_db_event_subscription":                     rds.ResourceEventSubscription(),
			"aws_db_instance":                               rds.ResourceInstance(),
			"aws_db_instance_automated_backups_replication": rds.ResourceInstanceAutomatedBackupsReplication(),
			"aws_db_instance_role_association":              rds.ResourceInstanceRoleAssociation(),
			"aws_db_option_group":                           rds.ResourceOptionGroup(),
			"aws_db_parameter_group":                        rds.ResourceParameterGroup(),
			"aws_db_proxy":                                  rds.ResourceProxy(),
			"aws_db_proxy_default_target_group":             rds.ResourceProxyDefaultTargetGroup(),
			"aws_db_proxy_endpoint":                         rds.ResourceProxyEndpoint(),
			"aws_db_proxy_target":                           rds.ResourceProxyTarget(),
			"aws_db_security_group":                         rds.ResourceSecurityGroup(),
			"aws_db_snapshot":                               rds.ResourceSnapshot(),
			"aws_db_snapshot_copy":                          rds.ResourceSnapshotCopy(),
			"aws_db_subnet_group":                           rds.ResourceSubnetGroup(),
			"aws_rds_cluster":                               rds.ResourceCluster(),
			"aws_rds_cluster_activity_stream":               rds.ResourceClusterActivityStream(),
			"aws_rds_cluster_endpoint":                      rds.ResourceClusterEndpoint(),
			"aws_rds_cluster_instance":                      rds.ResourceClusterInstance(),
			"aws_rds_cluster_parameter_group":               rds.ResourceClusterParameterGroup(),
			"aws_rds_cluster_role_association":              rds.ResourceClusterRoleAssociation(),
			"aws_rds_global_cluster":                        rds.ResourceGlobalCluster(),

			"aws_redshift_authentication_profile":        redshift.ResourceAuthenticationProfile(),
			"aws_redshift_cluster":                       redshift.ResourceCluster(),
			"aws_redshift_cluster_iam_roles":             redshift.ResourceClusterIAMRoles(),
			"aws_redshift_endpoint_access":               redshift.ResourceEndpointAccess(),
			"aws_redshift_event_subscription":            redshift.ResourceEventSubscription(),
			"aws_redshift_hsm_client_certificate":        redshift.ResourceHSMClientCertificate(),
			"aws_redshift_hsm_configuration":             redshift.ResourceHSMConfiguration(),
			"aws_redshift_parameter_group":               redshift.ResourceParameterGroup(),
			"aws_redshift_scheduled_action":              redshift.ResourceScheduledAction(),
			"aws_redshift_security_group":                redshift.ResourceSecurityGroup(),
			"aws_redshift_snapshot_copy_grant":           redshift.ResourceSnapshotCopyGrant(),
			"aws_redshift_snapshot_schedule":             redshift.ResourceSnapshotSchedule(),
			"aws_redshift_snapshot_schedule_association": redshift.ResourceSnapshotScheduleAssociation(),
			"aws_redshift_subnet_group":                  redshift.ResourceSubnetGroup(),
			"aws_redshift_usage_limit":                   redshift.ResourceUsageLimit(),

			"aws_redshiftdata_statement": redshiftdata.ResourceStatement(),

			"aws_resourcegroups_group": resourcegroups.ResourceGroup(),

			"aws_route53_delegation_set":                route53.ResourceDelegationSet(),
			"aws_route53_health_check":                  route53.ResourceHealthCheck(),
			"aws_route53_hosted_zone_dnssec":            route53.ResourceHostedZoneDNSSEC(),
			"aws_route53_key_signing_key":               route53.ResourceKeySigningKey(),
			"aws_route53_query_log":                     route53.ResourceQueryLog(),
			"aws_route53_record":                        route53.ResourceRecord(),
			"aws_route53_traffic_policy":                route53.ResourceTrafficPolicy(),
			"aws_route53_traffic_policy_instance":       route53.ResourceTrafficPolicyInstance(),
			"aws_route53_vpc_association_authorization": route53.ResourceVPCAssociationAuthorization(),
			"aws_route53_zone":                          route53.ResourceZone(),
			"aws_route53_zone_association":              route53.ResourceZoneAssociation(),

			"aws_route53domains_registered_domain": route53domains.ResourceRegisteredDomain(),

			"aws_route53recoverycontrolconfig_cluster":         route53recoverycontrolconfig.ResourceCluster(),
			"aws_route53recoverycontrolconfig_control_panel":   route53recoverycontrolconfig.ResourceControlPanel(),
			"aws_route53recoverycontrolconfig_routing_control": route53recoverycontrolconfig.ResourceRoutingControl(),
			"aws_route53recoverycontrolconfig_safety_rule":     route53recoverycontrolconfig.ResourceSafetyRule(),

			"aws_route53recoveryreadiness_cell":            route53recoveryreadiness.ResourceCell(),
			"aws_route53recoveryreadiness_readiness_check": route53recoveryreadiness.ResourceReadinessCheck(),
			"aws_route53recoveryreadiness_recovery_group":  route53recoveryreadiness.ResourceRecoveryGroup(),
			"aws_route53recoveryreadiness_resource_set":    route53recoveryreadiness.ResourceResourceSet(),

			"aws_route53_resolver_dnssec_config":                   route53resolver.ResourceDNSSECConfig(),
			"aws_route53_resolver_endpoint":                        route53resolver.ResourceEndpoint(),
			"aws_route53_resolver_firewall_config":                 route53resolver.ResourceFirewallConfig(),
			"aws_route53_resolver_firewall_domain_list":            route53resolver.ResourceFirewallDomainList(),
			"aws_route53_resolver_firewall_rule":                   route53resolver.ResourceFirewallRule(),
			"aws_route53_resolver_firewall_rule_group":             route53resolver.ResourceFirewallRuleGroup(),
			"aws_route53_resolver_firewall_rule_group_association": route53resolver.ResourceFirewallRuleGroupAssociation(),
			"aws_route53_resolver_query_log_config":                route53resolver.ResourceQueryLogConfig(),
			"aws_route53_resolver_query_log_config_association":    route53resolver.ResourceQueryLogConfigAssociation(),
			"aws_route53_resolver_rule":                            route53resolver.ResourceRule(),
			"aws_route53_resolver_rule_association":                route53resolver.ResourceRuleAssociation(),

			"aws_s3_bucket":                                      s3.ResourceBucket(),
			"aws_s3_bucket_accelerate_configuration":             s3.ResourceBucketAccelerateConfiguration(),
			"aws_s3_bucket_acl":                                  s3.ResourceBucketACL(),
			"aws_s3_bucket_analytics_configuration":              s3.ResourceBucketAnalyticsConfiguration(),
			"aws_s3_bucket_cors_configuration":                   s3.ResourceBucketCorsConfiguration(),
			"aws_s3_bucket_intelligent_tiering_configuration":    s3.ResourceBucketIntelligentTieringConfiguration(),
			"aws_s3_bucket_inventory":                            s3.ResourceBucketInventory(),
			"aws_s3_bucket_lifecycle_configuration":              s3.ResourceBucketLifecycleConfiguration(),
			"aws_s3_bucket_logging":                              s3.ResourceBucketLogging(),
			"aws_s3_bucket_metric":                               s3.ResourceBucketMetric(),
			"aws_s3_bucket_notification":                         s3.ResourceBucketNotification(),
			"aws_s3_bucket_object_lock_configuration":            s3.ResourceBucketObjectLockConfiguration(),
			"aws_s3_bucket_ownership_controls":                   s3.ResourceBucketOwnershipControls(),
			"aws_s3_bucket_policy":                               s3.ResourceBucketPolicy(),
			"aws_s3_bucket_public_access_block":                  s3.ResourceBucketPublicAccessBlock(),
			"aws_s3_bucket_replication_configuration":            s3.ResourceBucketReplicationConfiguration(),
			"aws_s3_bucket_request_payment_configuration":        s3.ResourceBucketRequestPaymentConfiguration(),
			"aws_s3_bucket_server_side_encryption_configuration": s3.ResourceBucketServerSideEncryptionConfiguration(),
			"aws_s3_bucket_versioning":                           s3.ResourceBucketVersioning(),
			"aws_s3_bucket_website_configuration":                s3.ResourceBucketWebsiteConfiguration(),
			"aws_s3_object":                                      s3.ResourceObject(),
			"aws_s3_object_copy":                                 s3.ResourceObjectCopy(),
			"aws_s3_bucket_object":                               s3.ResourceBucketObject(), // DEPRECATED: use aws_s3_object instead

			"aws_s3_access_point":                             s3control.ResourceAccessPoint(),
			"aws_s3control_access_point_policy":               s3control.ResourceAccessPointPolicy(),
			"aws_s3_account_public_access_block":              s3control.ResourceAccountPublicAccessBlock(),
			"aws_s3control_bucket":                            s3control.ResourceBucket(),
			"aws_s3control_bucket_lifecycle_configuration":    s3control.ResourceBucketLifecycleConfiguration(),
			"aws_s3control_bucket_policy":                     s3control.ResourceBucketPolicy(),
			"aws_s3control_multi_region_access_point":         s3control.ResourceMultiRegionAccessPoint(),
			"aws_s3control_multi_region_access_point_policy":  s3control.ResourceMultiRegionAccessPointPolicy(),
			"aws_s3control_object_lambda_access_point":        s3control.ResourceObjectLambdaAccessPoint(),
			"aws_s3control_object_lambda_access_point_policy": s3control.ResourceObjectLambdaAccessPointPolicy(),

			"aws_s3outposts_endpoint": s3outposts.ResourceEndpoint(),

			"aws_sagemaker_app":                                       sagemaker.ResourceApp(),
			"aws_sagemaker_app_image_config":                          sagemaker.ResourceAppImageConfig(),
			"aws_sagemaker_code_repository":                           sagemaker.ResourceCodeRepository(),
			"aws_sagemaker_device":                                    sagemaker.ResourceDevice(),
			"aws_sagemaker_device_fleet":                              sagemaker.ResourceDeviceFleet(),
			"aws_sagemaker_domain":                                    sagemaker.ResourceDomain(),
			"aws_sagemaker_endpoint":                                  sagemaker.ResourceEndpoint(),
			"aws_sagemaker_endpoint_configuration":                    sagemaker.ResourceEndpointConfiguration(),
			"aws_sagemaker_feature_group":                             sagemaker.ResourceFeatureGroup(),
			"aws_sagemaker_flow_definition":                           sagemaker.ResourceFlowDefinition(),
			"aws_sagemaker_human_task_ui":                             sagemaker.ResourceHumanTaskUI(),
			"aws_sagemaker_image":                                     sagemaker.ResourceImage(),
			"aws_sagemaker_image_version":                             sagemaker.ResourceImageVersion(),
			"aws_sagemaker_model":                                     sagemaker.ResourceModel(),
			"aws_sagemaker_model_package_group":                       sagemaker.ResourceModelPackageGroup(),
			"aws_sagemaker_model_package_group_policy":                sagemaker.ResourceModelPackageGroupPolicy(),
			"aws_sagemaker_notebook_instance":                         sagemaker.ResourceNotebookInstance(),
			"aws_sagemaker_notebook_instance_lifecycle_configuration": sagemaker.ResourceNotebookInstanceLifeCycleConfiguration(),
			"aws_sagemaker_project":                                   sagemaker.ResourceProject(),
			"aws_sagemaker_studio_lifecycle_config":                   sagemaker.ResourceStudioLifecycleConfig(),
			"aws_sagemaker_user_profile":                              sagemaker.ResourceUserProfile(),
			"aws_sagemaker_workforce":                                 sagemaker.ResourceWorkforce(),
			"aws_sagemaker_workteam":                                  sagemaker.ResourceWorkteam(),

			"aws_schemas_discoverer": schemas.ResourceDiscoverer(),
			"aws_schemas_registry":   schemas.ResourceRegistry(),
			"aws_schemas_schema":     schemas.ResourceSchema(),

			"aws_secretsmanager_secret":          secretsmanager.ResourceSecret(),
			"aws_secretsmanager_secret_policy":   secretsmanager.ResourceSecretPolicy(),
			"aws_secretsmanager_secret_rotation": secretsmanager.ResourceSecretRotation(),
			"aws_secretsmanager_secret_version":  secretsmanager.ResourceSecretVersion(),

			"aws_securityhub_account":                    securityhub.ResourceAccount(),
			"aws_securityhub_action_target":              securityhub.ResourceActionTarget(),
			"aws_securityhub_insight":                    securityhub.ResourceInsight(),
			"aws_securityhub_invite_accepter":            securityhub.ResourceInviteAccepter(),
			"aws_securityhub_member":                     securityhub.ResourceMember(),
			"aws_securityhub_organization_admin_account": securityhub.ResourceOrganizationAdminAccount(),
			"aws_securityhub_organization_configuration": securityhub.ResourceOrganizationConfiguration(),
			"aws_securityhub_product_subscription":       securityhub.ResourceProductSubscription(),
			"aws_securityhub_standards_control":          securityhub.ResourceStandardsControl(),
			"aws_securityhub_standards_subscription":     securityhub.ResourceStandardsSubscription(),
			"aws_securityhub_finding_aggregator":         securityhub.ResourceFindingAggregator(),

			"aws_serverlessapplicationrepository_cloudformation_stack": serverlessrepo.ResourceCloudFormationStack(),

			"aws_servicecatalog_budget_resource_association":     servicecatalog.ResourceBudgetResourceAssociation(),
			"aws_servicecatalog_constraint":                      servicecatalog.ResourceConstraint(),
			"aws_servicecatalog_organizations_access":            servicecatalog.ResourceOrganizationsAccess(),
			"aws_servicecatalog_portfolio":                       servicecatalog.ResourcePortfolio(),
			"aws_servicecatalog_portfolio_share":                 servicecatalog.ResourcePortfolioShare(),
			"aws_servicecatalog_principal_portfolio_association": servicecatalog.ResourcePrincipalPortfolioAssociation(),
			"aws_servicecatalog_product":                         servicecatalog.ResourceProduct(),
			"aws_servicecatalog_product_portfolio_association":   servicecatalog.ResourceProductPortfolioAssociation(),
			"aws_servicecatalog_provisioned_product":             servicecatalog.ResourceProvisionedProduct(),
			"aws_servicecatalog_provisioning_artifact":           servicecatalog.ResourceProvisioningArtifact(),
			"aws_servicecatalog_service_action":                  servicecatalog.ResourceServiceAction(),
			"aws_servicecatalog_tag_option":                      servicecatalog.ResourceTagOption(),
			"aws_servicecatalog_tag_option_resource_association": servicecatalog.ResourceTagOptionResourceAssociation(),

			"aws_service_discovery_http_namespace":        servicediscovery.ResourceHTTPNamespace(),
			"aws_service_discovery_instance":              servicediscovery.ResourceInstance(),
			"aws_service_discovery_private_dns_namespace": servicediscovery.ResourcePrivateDNSNamespace(),
			"aws_service_discovery_public_dns_namespace":  servicediscovery.ResourcePublicDNSNamespace(),
			"aws_service_discovery_service":               servicediscovery.ResourceService(),

			"aws_servicequotas_service_quota": servicequotas.ResourceServiceQuota(),

			"aws_ses_active_receipt_rule_set":      ses.ResourceActiveReceiptRuleSet(),
			"aws_ses_configuration_set":            ses.ResourceConfigurationSet(),
			"aws_ses_domain_dkim":                  ses.ResourceDomainDKIM(),
			"aws_ses_domain_identity":              ses.ResourceDomainIdentity(),
			"aws_ses_domain_identity_verification": ses.ResourceDomainIdentityVerification(),
			"aws_ses_domain_mail_from":             ses.ResourceDomainMailFrom(),
			"aws_ses_email_identity":               ses.ResourceEmailIdentity(),
			"aws_ses_event_destination":            ses.ResourceEventDestination(),
			"aws_ses_identity_notification_topic":  ses.ResourceIdentityNotificationTopic(),
			"aws_ses_identity_policy":              ses.ResourceIdentityPolicy(),
			"aws_ses_receipt_filter":               ses.ResourceReceiptFilter(),
			"aws_ses_receipt_rule":                 ses.ResourceReceiptRule(),
			"aws_ses_receipt_rule_set":             ses.ResourceReceiptRuleSet(),
			"aws_ses_template":                     ses.ResourceTemplate(),

			"aws_sfn_activity":      sfn.ResourceActivity(),
			"aws_sfn_state_machine": sfn.ResourceStateMachine(),

			"aws_shield_protection":                          shield.ResourceProtection(),
			"aws_shield_protection_group":                    shield.ResourceProtectionGroup(),
			"aws_shield_protection_health_check_association": shield.ResourceProtectionHealthCheckAssociation(),

			"aws_signer_signing_job":                signer.ResourceSigningJob(),
			"aws_signer_signing_profile":            signer.ResourceSigningProfile(),
			"aws_signer_signing_profile_permission": signer.ResourceSigningProfilePermission(),

			"aws_simpledb_domain": simpledb.ResourceDomain(),

			"aws_sns_platform_application": sns.ResourcePlatformApplication(),
			"aws_sns_sms_preferences":      sns.ResourceSMSPreferences(),
			"aws_sns_topic":                sns.ResourceTopic(),
			"aws_sns_topic_policy":         sns.ResourceTopicPolicy(),
			"aws_sns_topic_subscription":   sns.ResourceTopicSubscription(),

			"aws_sqs_queue":        sqs.ResourceQueue(),
			"aws_sqs_queue_policy": sqs.ResourceQueuePolicy(),

			"aws_ssm_activation":                ssm.ResourceActivation(),
			"aws_ssm_association":               ssm.ResourceAssociation(),
			"aws_ssm_document":                  ssm.ResourceDocument(),
			"aws_ssm_maintenance_window":        ssm.ResourceMaintenanceWindow(),
			"aws_ssm_maintenance_window_target": ssm.ResourceMaintenanceWindowTarget(),
			"aws_ssm_maintenance_window_task":   ssm.ResourceMaintenanceWindowTask(),
			"aws_ssm_parameter":                 ssm.ResourceParameter(),
			"aws_ssm_patch_baseline":            ssm.ResourcePatchBaseline(),
			"aws_ssm_patch_group":               ssm.ResourcePatchGroup(),
			"aws_ssm_resource_data_sync":        ssm.ResourceResourceDataSync(),

			"aws_ssoadmin_account_assignment":           ssoadmin.ResourceAccountAssignment(),
			"aws_ssoadmin_managed_policy_attachment":    ssoadmin.ResourceManagedPolicyAttachment(),
			"aws_ssoadmin_permission_set":               ssoadmin.ResourcePermissionSet(),
			"aws_ssoadmin_permission_set_inline_policy": ssoadmin.ResourcePermissionSetInlinePolicy(),

			"aws_storagegateway_cache":                   storagegateway.ResourceCache(),
			"aws_storagegateway_cached_iscsi_volume":     storagegateway.ResourceCachediSCSIVolume(),
			"aws_storagegateway_file_system_association": storagegateway.ResourceFileSystemAssociation(),
			"aws_storagegateway_gateway":                 storagegateway.ResourceGateway(),
			"aws_storagegateway_nfs_file_share":          storagegateway.ResourceNFSFileShare(),
			"aws_storagegateway_smb_file_share":          storagegateway.ResourceSMBFileShare(),
			"aws_storagegateway_stored_iscsi_volume":     storagegateway.ResourceStorediSCSIVolume(),
			"aws_storagegateway_tape_pool":               storagegateway.ResourceTapePool(),
			"aws_storagegateway_upload_buffer":           storagegateway.ResourceUploadBuffer(),
			"aws_storagegateway_working_storage":         storagegateway.ResourceWorkingStorage(),

			"aws_swf_domain": swf.ResourceDomain(),

			"aws_synthetics_canary": synthetics.ResourceCanary(),

			"aws_timestreamwrite_database": timestreamwrite.ResourceDatabase(),
			"aws_timestreamwrite_table":    timestreamwrite.ResourceTable(),

			"aws_transfer_access":   transfer.ResourceAccess(),
			"aws_transfer_server":   transfer.ResourceServer(),
			"aws_transfer_ssh_key":  transfer.ResourceSSHKey(),
			"aws_transfer_user":     transfer.ResourceUser(),
			"aws_transfer_workflow": transfer.ResourceWorkflow(),

			"aws_waf_byte_match_set":          waf.ResourceByteMatchSet(),
			"aws_waf_geo_match_set":           waf.ResourceGeoMatchSet(),
			"aws_waf_ipset":                   waf.ResourceIPSet(),
			"aws_waf_rate_based_rule":         waf.ResourceRateBasedRule(),
			"aws_waf_regex_match_set":         waf.ResourceRegexMatchSet(),
			"aws_waf_regex_pattern_set":       waf.ResourceRegexPatternSet(),
			"aws_waf_rule":                    waf.ResourceRule(),
			"aws_waf_rule_group":              waf.ResourceRuleGroup(),
			"aws_waf_size_constraint_set":     waf.ResourceSizeConstraintSet(),
			"aws_waf_sql_injection_match_set": waf.ResourceSQLInjectionMatchSet(),
			"aws_waf_web_acl":                 waf.ResourceWebACL(),
			"aws_waf_xss_match_set":           waf.ResourceXSSMatchSet(),

			"aws_wafregional_byte_match_set":          wafregional.ResourceByteMatchSet(),
			"aws_wafregional_geo_match_set":           wafregional.ResourceGeoMatchSet(),
			"aws_wafregional_ipset":                   wafregional.ResourceIPSet(),
			"aws_wafregional_rate_based_rule":         wafregional.ResourceRateBasedRule(),
			"aws_wafregional_regex_match_set":         wafregional.ResourceRegexMatchSet(),
			"aws_wafregional_regex_pattern_set":       wafregional.ResourceRegexPatternSet(),
			"aws_wafregional_rule":                    wafregional.ResourceRule(),
			"aws_wafregional_rule_group":              wafregional.ResourceRuleGroup(),
			"aws_wafregional_size_constraint_set":     wafregional.ResourceSizeConstraintSet(),
			"aws_wafregional_sql_injection_match_set": wafregional.ResourceSQLInjectionMatchSet(),
			"aws_wafregional_web_acl":                 wafregional.ResourceWebACL(),
			"aws_wafregional_web_acl_association":     wafregional.ResourceWebACLAssociation(),
			"aws_wafregional_xss_match_set":           wafregional.ResourceXSSMatchSet(),

			"aws_wafv2_ip_set":                        wafv2.ResourceIPSet(),
			"aws_wafv2_regex_pattern_set":             wafv2.ResourceRegexPatternSet(),
			"aws_wafv2_rule_group":                    wafv2.ResourceRuleGroup(),
			"aws_wafv2_web_acl":                       wafv2.ResourceWebACL(),
			"aws_wafv2_web_acl_association":           wafv2.ResourceWebACLAssociation(),
			"aws_wafv2_web_acl_logging_configuration": wafv2.ResourceWebACLLoggingConfiguration(),

			"aws_worklink_fleet": worklink.ResourceFleet(),
			"aws_worklink_website_certificate_authority_association": worklink.ResourceWebsiteCertificateAuthorityAssociation(),

			"aws_workspaces_directory": workspaces.ResourceDirectory(),
			"aws_workspaces_ip_group":  workspaces.ResourceIPGroup(),
			"aws_workspaces_workspace": workspaces.ResourceWorkspace(),

			"aws_xray_encryption_config": xray.ResourceEncryptionConfig(),
			"aws_xray_group":             xray.ResourceGroup(),
			"aws_xray_sampling_rule":     xray.ResourceSamplingRule(),
		},
	}

	provider.ConfigureContextFunc = func(ctx context.Context, d *schema.ResourceData) (interface{}, diag.Diagnostics) {
		terraformVersion := provider.TerraformVersion
		if terraformVersion == "" {
			// Terraform 0.12 introduced this field to the protocol
			// We can therefore assume that if it's missing it's 0.10 or 0.11
			terraformVersion = "0.11+compatible"
		}
		return providerConfigure(ctx, d, terraformVersion)
	}

	return provider
}

func providerConfigure(ctx context.Context, d *schema.ResourceData, terraformVersion string) (interface{}, diag.Diagnostics) {
	config := conns.Config{
		AccessKey:                      d.Get("access_key").(string),
		DefaultTagsConfig:              expandProviderDefaultTags(d.Get("default_tags").([]interface{})),
		CustomCABundle:                 d.Get("custom_ca_bundle").(string),
		EC2MetadataServiceEndpoint:     d.Get("ec2_metadata_service_endpoint").(string),
		EC2MetadataServiceEndpointMode: d.Get("ec2_metadata_service_endpoint_mode").(string),
		Endpoints:                      make(map[string]string),
		HTTPProxy:                      d.Get("http_proxy").(string),
		IgnoreTagsConfig:               expandProviderIgnoreTags(d.Get("ignore_tags").([]interface{})),
		Insecure:                       d.Get("insecure").(bool),
		MaxRetries:                     d.Get("max_retries").(int),
		Profile:                        d.Get("profile").(string),
		Region:                         d.Get("region").(string),
		S3UsePathStyle:                 d.Get("s3_use_path_style").(bool) || d.Get("s3_force_path_style").(bool),
		SecretKey:                      d.Get("secret_key").(string),
		SkipCredsValidation:            d.Get("skip_credentials_validation").(bool),
		SkipGetEC2Platforms:            d.Get("skip_get_ec2_platforms").(bool),
		SkipRegionValidation:           d.Get("skip_region_validation").(bool),
		SkipRequestingAccountId:        d.Get("skip_requesting_account_id").(bool),
		STSRegion:                      d.Get("sts_region").(string),
		TerraformVersion:               terraformVersion,
		Token:                          d.Get("token").(string),
		UseDualStackEndpoint:           d.Get("use_dualstack_endpoint").(bool),
		UseFIPSEndpoint:                d.Get("use_fips_endpoint").(bool),
	}

	if raw := d.Get("shared_config_files").([]interface{}); len(raw) != 0 {
		l := make([]string, len(raw))
		for i, v := range raw {
			l[i] = v.(string)
		}
		config.SharedConfigFiles = l
	}

	if v := d.Get("shared_credentials_file").(string); v != "" {
		config.SharedCredentialsFiles = []string{v}
	}
	if raw := d.Get("shared_credentials_files").([]interface{}); len(raw) != 0 {
		l := make([]string, len(raw))
		for i, v := range raw {
			l[i] = v.(string)
		}
		config.SharedCredentialsFiles = l
	}

	if l, ok := d.Get("assume_role").([]interface{}); ok && len(l) > 0 && l[0] != nil {
		config.AssumeRole = expandAssumeRole(l[0].(map[string]interface{}))
		log.Printf("[INFO] assume_role configuration set: (ARN: %q, SessionID: %q, ExternalID: %q)", config.AssumeRole.RoleARN, config.AssumeRole.SessionName, config.AssumeRole.ExternalID)
	}

	if l, ok := d.Get("assume_role_with_web_identity").([]interface{}); ok && len(l) > 0 && l[0] != nil {
		config.AssumeRoleWithWebIdentity = expandAssumeRoleWithWebIdentity(l[0].(map[string]interface{}))
		log.Printf("[INFO] assume_role_with_web_identity configuration set: (ARN: %q, SessionID: %q)", config.AssumeRoleWithWebIdentity.RoleARN, config.AssumeRoleWithWebIdentity.SessionName)
	}

	endpointsSet := d.Get("endpoints").(*schema.Set)
	if err := expandEndpoints(endpointsSet.List(), config.Endpoints); err != nil {
		return nil, diag.FromErr(err)
	}

	if v, ok := d.GetOk("allowed_account_ids"); ok {
		for _, accountIDRaw := range v.(*schema.Set).List() {
			config.AllowedAccountIds = append(config.AllowedAccountIds, accountIDRaw.(string))
		}
	}

	if v, ok := d.GetOk("forbidden_account_ids"); ok {
		for _, accountIDRaw := range v.(*schema.Set).List() {
			config.ForbiddenAccountIds = append(config.ForbiddenAccountIds, accountIDRaw.(string))
		}
	}

	if v, null, _ := nullable.Bool(d.Get("skip_metadata_api_check").(string)).Value(); !null {
		if v {
			config.EC2MetadataServiceEnableState = imds.ClientDisabled
		} else {
			config.EC2MetadataServiceEnableState = imds.ClientEnabled
		}
	}

	return config.Client(ctx)
}

func assumeRoleSchema() *schema.Schema {
	return &schema.Schema{
		Type:     schema.TypeList,
		Optional: true,
		MaxItems: 1,
		Elem: &schema.Resource{
			Schema: map[string]*schema.Schema{
				"duration": {
					Type:          schema.TypeString,
					Optional:      true,
					Description:   "The duration, between 15 minutes and 12 hours, of the role session. Valid time units are ns, us (or µs), ms, s, h, or m.",
					ValidateFunc:  validAssumeRoleDuration,
					ConflictsWith: []string{"assume_role.0.duration_seconds"},
				},
				"duration_seconds": {
					Type:          schema.TypeInt,
					Optional:      true,
					Deprecated:    "Use assume_role.duration instead",
					Description:   "The duration, in seconds, of the role session.",
					ValidateFunc:  validation.IntBetween(900, 43200),
					ConflictsWith: []string{"assume_role.0.duration"},
				},
				"external_id": {
					Type:        schema.TypeString,
					Optional:    true,
					Description: "A unique identifier that might be required when you assume a role in another account.",
					ValidateFunc: validation.All(
						validation.StringLenBetween(2, 1224),
						validation.StringMatch(regexp.MustCompile(`[\w+=,.@:\/\-]*`), ""),
					),
				},
				"policy": {
					Type:         schema.TypeString,
					Optional:     true,
					Description:  "IAM Policy JSON describing further restricting permissions for the IAM Role being assumed.",
					ValidateFunc: validation.StringIsJSON,
				},
				"policy_arns": {
					Type:        schema.TypeSet,
					Optional:    true,
					Description: "Amazon Resource Names (ARNs) of IAM Policies describing further restricting permissions for the IAM Role being assumed.",
					Elem: &schema.Schema{
						Type:         schema.TypeString,
						ValidateFunc: verify.ValidARN,
					},
				},
				"role_arn": {
					Type:         schema.TypeString,
					Optional:     true,
					Description:  "Amazon Resource Name (ARN) of an IAM Role to assume prior to making API calls.",
					ValidateFunc: verify.ValidARN,
				},
				"session_name": {
					Type:         schema.TypeString,
					Optional:     true,
					Description:  "An identifier for the assumed role session.",
					ValidateFunc: validAssumeRoleSessionName,
				},
				"tags": {
					Type:        schema.TypeMap,
					Optional:    true,
					Description: "Assume role session tags.",
					Elem:        &schema.Schema{Type: schema.TypeString},
				},
				"transitive_tag_keys": {
					Type:        schema.TypeSet,
					Optional:    true,
					Description: "Assume role session tag keys to pass to any subsequent sessions.",
					Elem:        &schema.Schema{Type: schema.TypeString},
				},
			},
		},
	}
}

func assumeRoleWithWebIdentitySchema() *schema.Schema {
	return &schema.Schema{
		Type:     schema.TypeList,
		Optional: true,
		MaxItems: 1,
		Elem: &schema.Resource{
			Schema: map[string]*schema.Schema{
				"duration": {
					Type:         schema.TypeString,
					Optional:     true,
					Description:  "The duration, between 15 minutes and 12 hours, of the role session. Valid time units are ns, us (or µs), ms, s, h, or m.",
					ValidateFunc: validAssumeRoleDuration,
				},
				"policy": {
					Type:         schema.TypeString,
					Optional:     true,
					Description:  "IAM Policy JSON describing further restricting permissions for the IAM Role being assumed.",
					ValidateFunc: validation.StringIsJSON,
				},
				"policy_arns": {
					Type:        schema.TypeSet,
					Optional:    true,
					Description: "Amazon Resource Names (ARNs) of IAM Policies describing further restricting permissions for the IAM Role being assumed.",
					Elem: &schema.Schema{
						Type:         schema.TypeString,
						ValidateFunc: verify.ValidARN,
					},
				},
				"role_arn": {
					Type:         schema.TypeString,
					Optional:     true,
					Description:  "Amazon Resource Name (ARN) of an IAM Role to assume prior to making API calls.",
					ValidateFunc: verify.ValidARN,
				},
				"session_name": {
					Type:         schema.TypeString,
					Optional:     true,
					Description:  "An identifier for the assumed role session.",
					ValidateFunc: validAssumeRoleSessionName,
				},
				"web_identity_token": {
					Type:         schema.TypeString,
					Optional:     true,
					ValidateFunc: validation.StringLenBetween(4, 20000),
					ExactlyOneOf: []string{"assume_role_with_web_identity.0.web_identity_token", "assume_role_with_web_identity.0.web_identity_token_file"},
				},
				"web_identity_token_file": {
					Type:         schema.TypeString,
					Optional:     true,
					ExactlyOneOf: []string{"assume_role_with_web_identity.0.web_identity_token", "assume_role_with_web_identity.0.web_identity_token_file"},
				},
			},
		},
	}
}

func endpointsSchema() *schema.Schema {
	endpointsAttributes := make(map[string]*schema.Schema)

	for _, serviceKey := range names.Aliases() {
		endpointsAttributes[serviceKey] = &schema.Schema{
			Type:        schema.TypeString,
			Optional:    true,
			Default:     "",
			Description: "Use this to override the default service endpoint URL",
		}
	}

	return &schema.Schema{
		Type:     schema.TypeSet,
		Optional: true,
		Elem: &schema.Resource{
			Schema: endpointsAttributes,
		},
	}
}

func expandAssumeRole(m map[string]interface{}) *awsbase.AssumeRole {
	assumeRole := awsbase.AssumeRole{}

	if v, ok := m["duration"].(string); ok && v != "" {
		duration, _ := time.ParseDuration(v)
		assumeRole.Duration = duration
	}

	if v, ok := m["duration_seconds"].(int); ok && v != 0 {
		assumeRole.Duration = time.Duration(v) * time.Second
	}

	if v, ok := m["external_id"].(string); ok && v != "" {
		assumeRole.ExternalID = v
	}

	if v, ok := m["policy"].(string); ok && v != "" {
		assumeRole.Policy = v
	}

	if policyARNSet, ok := m["policy_arns"].(*schema.Set); ok && policyARNSet.Len() > 0 {
		for _, policyARNRaw := range policyARNSet.List() {
			policyARN, ok := policyARNRaw.(string)

			if !ok {
				continue
			}

			assumeRole.PolicyARNs = append(assumeRole.PolicyARNs, policyARN)
		}
	}

	if v, ok := m["role_arn"].(string); ok && v != "" {
		assumeRole.RoleARN = v
	}

	if v, ok := m["session_name"].(string); ok && v != "" {
		assumeRole.SessionName = v
	}

	if tagMapRaw, ok := m["tags"].(map[string]interface{}); ok && len(tagMapRaw) > 0 {
		assumeRole.Tags = make(map[string]string)

		for k, vRaw := range tagMapRaw {
			v, ok := vRaw.(string)

			if !ok {
				continue
			}

			assumeRole.Tags[k] = v
		}
	}

	if transitiveTagKeySet, ok := m["transitive_tag_keys"].(*schema.Set); ok && transitiveTagKeySet.Len() > 0 {
		for _, transitiveTagKeyRaw := range transitiveTagKeySet.List() {
			transitiveTagKey, ok := transitiveTagKeyRaw.(string)

			if !ok {
				continue
			}

			assumeRole.TransitiveTagKeys = append(assumeRole.TransitiveTagKeys, transitiveTagKey)
		}
	}

	return &assumeRole
}

func expandAssumeRoleWithWebIdentity(m map[string]interface{}) *awsbase.AssumeRoleWithWebIdentity {
	assumeRole := awsbase.AssumeRoleWithWebIdentity{}

	if v, ok := m["duration"].(string); ok && v != "" {
		duration, _ := time.ParseDuration(v)
		assumeRole.Duration = duration
	}

	if v, ok := m["duration_seconds"].(int); ok && v != 0 {
		assumeRole.Duration = time.Duration(v) * time.Second
	}

	if v, ok := m["policy"].(string); ok && v != "" {
		assumeRole.Policy = v
	}

	if policyARNSet, ok := m["policy_arns"].(*schema.Set); ok && policyARNSet.Len() > 0 {
		for _, policyARNRaw := range policyARNSet.List() {
			policyARN, ok := policyARNRaw.(string)

			if !ok {
				continue
			}

			assumeRole.PolicyARNs = append(assumeRole.PolicyARNs, policyARN)
		}
	}

	if v, ok := m["role_arn"].(string); ok && v != "" {
		assumeRole.RoleARN = v
	}

	if v, ok := m["session_name"].(string); ok && v != "" {
		assumeRole.SessionName = v
	}

	if v, ok := m["web_identity_token"].(string); ok && v != "" {
		assumeRole.WebIdentityToken = v
	}

	if v, ok := m["web_identity_token_file"].(string); ok && v != "" {
		assumeRole.WebIdentityTokenFile = v
	}

	return &assumeRole
}

func expandProviderDefaultTags(l []interface{}) *tftags.DefaultConfig {
	if len(l) == 0 || l[0] == nil {
		return nil
	}

	defaultConfig := &tftags.DefaultConfig{}
	m := l[0].(map[string]interface{})

	if v, ok := m["tags"].(map[string]interface{}); ok {
		defaultConfig.Tags = tftags.New(v)
	}
	return defaultConfig
}

func expandProviderIgnoreTags(l []interface{}) *tftags.IgnoreConfig {
	if len(l) == 0 || l[0] == nil {
		return nil
	}

	ignoreConfig := &tftags.IgnoreConfig{}
	m := l[0].(map[string]interface{})

	if v, ok := m["keys"].(*schema.Set); ok {
		ignoreConfig.Keys = tftags.New(v.List())
	}

	if v, ok := m["key_prefixes"].(*schema.Set); ok {
		ignoreConfig.KeyPrefixes = tftags.New(v.List())
	}

	return ignoreConfig
}

func expandEndpoints(endpointsSetList []interface{}, out map[string]string) error {
	for _, endpointsSetI := range endpointsSetList {
		endpoints := endpointsSetI.(map[string]interface{})

		for _, hclKey := range names.Aliases() {
			var serviceKey string
			var err error
			if serviceKey, err = names.ProviderPackageForAlias(hclKey); err != nil {
				return fmt.Errorf("failed to assign endpoint (%s): %w", hclKey, err)
			}

			if out[serviceKey] == "" && endpoints[hclKey].(string) != "" {
				out[serviceKey] = endpoints[hclKey].(string)
			}
		}
	}

	for _, service := range names.ProviderPackages() {
		if out[service] != "" {
			continue
		}

		envvar := names.EnvVar(service)
		if envvar != "" {
			if v := os.Getenv(envvar); v != "" {
				out[service] = v
				continue
			}
		}
		if envvarDeprecated := names.DeprecatedEnvVar(service); envvarDeprecated != "" {
			if v := os.Getenv(envvarDeprecated); v != "" {
				log.Printf("[WARN] The environment variable %q is deprecated. Use %q instead.", envvarDeprecated, envvar)
				out[service] = v
			}
		}
	}

	return nil
}<|MERGE_RESOLUTION|>--- conflicted
+++ resolved
@@ -1588,15 +1588,10 @@
 			"aws_mskconnect_custom_plugin":        kafkaconnect.ResourceCustomPlugin(),
 			"aws_mskconnect_worker_configuration": kafkaconnect.ResourceWorkerConfiguration(),
 
-<<<<<<< HEAD
-			"aws_kendra_faq":       kendra.ResourceFaq(),
-			"aws_kendra_index":     kendra.ResourceIndex(),
-			"aws_kendra_thesaurus": kendra.ResourceThesaurus(),
-=======
+			"aws_kendra_faq":                          kendra.ResourceFaq(),
 			"aws_kendra_index":                        kendra.ResourceIndex(),
 			"aws_kendra_query_suggestions_block_list": kendra.ResourceQuerySuggestionsBlockList(),
 			"aws_kendra_thesaurus":                    kendra.ResourceThesaurus(),
->>>>>>> 9d18195b
 
 			"aws_keyspaces_keyspace": keyspaces.ResourceKeyspace(),
 			"aws_keyspaces_table":    keyspaces.ResourceTable(),
